# Test hashlib module
#
# $Id$
#
#  Copyright (C) 2005-2010   Gregory P. Smith (greg@krypto.org)
#  Licensed to PSF under a Contributor Agreement.
#

import array
import hashlib
import itertools
import os
import sys
try:
    import threading
except ImportError:
    threading = None
import unittest
import warnings
from test import support
from test.support import _4G, bigmemtest

# Were we compiled --with-pydebug or with #define Py_DEBUG?
COMPILED_WITH_PYDEBUG = hasattr(sys, 'gettotalrefcount')


def hexstr(s):
    assert isinstance(s, bytes), repr(s)
    h = "0123456789abcdef"
    r = ''
    for i in s:
        r += h[(i >> 4) & 0xF] + h[i & 0xF]
    return r


class HashLibTestCase(unittest.TestCase):
    supported_hash_names = ( 'md5', 'MD5', 'sha1', 'SHA1',
                             'sha224', 'SHA224', 'sha256', 'SHA256',
                             'sha384', 'SHA384', 'sha512', 'SHA512',
                             'sha3_224', 'sha3_256', 'sha3_384',
                             'sha3_512', 'SHA3_224', 'SHA3_256',
                             'SHA3_384', 'SHA3_512' )

    # Issue #14693: fallback modules are always compiled under POSIX
    _warn_on_extension_import = os.name == 'posix' or COMPILED_WITH_PYDEBUG

    def _conditional_import_module(self, module_name):
        """Import a module and return a reference to it or None on failure."""
        try:
            exec('import '+module_name)
        except ImportError as error:
            if self._warn_on_extension_import:
                warnings.warn('Did a C extension fail to compile? %s' % error)
        return locals().get(module_name)

    def __init__(self, *args, **kwargs):
        algorithms = set()
        for algorithm in self.supported_hash_names:
            algorithms.add(algorithm.lower())
        self.constructors_to_test = {}
        for algorithm in algorithms:
            self.constructors_to_test[algorithm] = set()

        # For each algorithm, test the direct constructor and the use
        # of hashlib.new given the algorithm name.
        for algorithm, constructors in self.constructors_to_test.items():
            constructors.add(getattr(hashlib, algorithm))
            def _test_algorithm_via_hashlib_new(data=None, _alg=algorithm):
                if data is None:
                    return hashlib.new(_alg)
                return hashlib.new(_alg, data)
            constructors.add(_test_algorithm_via_hashlib_new)

        _hashlib = self._conditional_import_module('_hashlib')
        if _hashlib:
            # These two algorithms should always be present when this module
            # is compiled.  If not, something was compiled wrong.
            assert hasattr(_hashlib, 'openssl_md5')
            assert hasattr(_hashlib, 'openssl_sha1')
            for algorithm, constructors in self.constructors_to_test.items():
                constructor = getattr(_hashlib, 'openssl_'+algorithm, None)
                if constructor:
                    constructors.add(constructor)

        _md5 = self._conditional_import_module('_md5')
        if _md5:
            self.constructors_to_test['md5'].add(_md5.md5)
        _sha1 = self._conditional_import_module('_sha1')
        if _sha1:
            self.constructors_to_test['sha1'].add(_sha1.sha1)
        _sha256 = self._conditional_import_module('_sha256')
        if _sha256:
            self.constructors_to_test['sha224'].add(_sha256.sha224)
            self.constructors_to_test['sha256'].add(_sha256.sha256)
        _sha512 = self._conditional_import_module('_sha512')
        if _sha512:
            self.constructors_to_test['sha384'].add(_sha512.sha384)
            self.constructors_to_test['sha512'].add(_sha512.sha512)
        _sha3 = self._conditional_import_module('_sha3')
        if _sha3:
            self.constructors_to_test['sha3_224'].add(_sha3.sha3_224)
            self.constructors_to_test['sha3_256'].add(_sha3.sha3_256)
            self.constructors_to_test['sha3_384'].add(_sha3.sha3_384)
            self.constructors_to_test['sha3_512'].add(_sha3.sha3_512)

        super(HashLibTestCase, self).__init__(*args, **kwargs)

    @property
    def hash_constructors(self):
        constructors = self.constructors_to_test.values()
        return itertools.chain.from_iterable(constructors)

    def test_hash_array(self):
        a = array.array("b", range(10))
        for cons in self.hash_constructors:
            c = cons(a)
            c.hexdigest()

    def test_algorithms_guaranteed(self):
        self.assertEqual(hashlib.algorithms_guaranteed,
            set(_algo for _algo in self.supported_hash_names
                  if _algo.islower()))

    def test_algorithms_available(self):
        self.assertTrue(set(hashlib.algorithms_guaranteed).
                            issubset(hashlib.algorithms_available))

    def test_unknown_hash(self):
        self.assertRaises(ValueError, hashlib.new, 'spam spam spam spam spam')
        self.assertRaises(TypeError, hashlib.new, 1)

    def test_get_builtin_constructor(self):
        get_builtin_constructor = hashlib.__dict__[
                '__get_builtin_constructor']
        self.assertRaises(ValueError, get_builtin_constructor, 'test')
        try:
            import _md5
        except ImportError:
            pass
        # This forces an ImportError for "import _md5" statements
        sys.modules['_md5'] = None
        try:
            self.assertRaises(ValueError, get_builtin_constructor, 'md5')
        finally:
            if '_md5' in locals():
                sys.modules['_md5'] = _md5
            else:
                del sys.modules['_md5']
        self.assertRaises(TypeError, get_builtin_constructor, 3)

    def test_hexdigest(self):
        for cons in self.hash_constructors:
            h = cons()
            assert isinstance(h.digest(), bytes), name
            self.assertEqual(hexstr(h.digest()), h.hexdigest())

    def test_large_update(self):
        aas = b'a' * 128
        bees = b'b' * 127
        cees = b'c' * 126
        dees = b'd' * 2048 #  HASHLIB_GIL_MINSIZE

        for cons in self.hash_constructors:
            m1 = cons()
            m1.update(aas)
            m1.update(bees)
            m1.update(cees)
            m1.update(dees)

            m2 = cons()
            m2.update(aas + bees + cees + dees)
            self.assertEqual(m1.digest(), m2.digest())

<<<<<<< HEAD
    def check(self, name, data, digest):
        digest = digest.lower()
=======
            m3 = cons(aas + bees + cees + dees)
            self.assertEqual(m1.digest(), m3.digest())

            # verify copy() doesn't touch original
            m4 = cons(aas + bees + cees)
            m4_digest = m4.digest()
            m4_copy = m4.copy()
            m4_copy.update(dees)
            self.assertEqual(m1.digest(), m4_copy.digest())
            self.assertEqual(m4.digest(), m4_digest)

    def check(self, name, data, hexdigest):
        hexdigest = hexdigest.lower()
>>>>>>> 65aa5730
        constructors = self.constructors_to_test[name]
        # 2 is for hashlib.name(...) and hashlib.new(name, ...)
        self.assertGreaterEqual(len(constructors), 2)
        for hash_object_constructor in constructors:
            m = hash_object_constructor(data)
            computed = m.hexdigest()
            self.assertEqual(
                    computed, hexdigest,
                    "Hash algorithm %s constructed using %s returned hexdigest"
                    " %r for %d byte input data that should have hashed to %r."
                    % (name, hash_object_constructor,
                       computed, len(data), hexdigest))
            computed = m.digest()
            digest = bytes.fromhex(hexdigest)
            self.assertEqual(computed, digest)
            self.assertEqual(len(digest), m.digest_size)

    def check_no_unicode(self, algorithm_name):
        # Unicode objects are not allowed as input.
        constructors = self.constructors_to_test[algorithm_name]
        for hash_object_constructor in constructors:
            self.assertRaises(TypeError, hash_object_constructor, 'spam')

    def test_no_unicode(self):
        self.check_no_unicode('md5')
        self.check_no_unicode('sha1')
        self.check_no_unicode('sha224')
        self.check_no_unicode('sha256')
        self.check_no_unicode('sha384')
        self.check_no_unicode('sha512')
        self.check_no_unicode('sha3_224')
        self.check_no_unicode('sha3_256')
        self.check_no_unicode('sha3_384')
        self.check_no_unicode('sha3_512')

    def check_blocksize_name(self, name, block_size=0, digest_size=0):
        constructors = self.constructors_to_test[name]
        for hash_object_constructor in constructors:
            m = hash_object_constructor()
            self.assertEqual(m.block_size, block_size)
            self.assertEqual(m.digest_size, digest_size)
            self.assertEqual(len(m.digest()), digest_size)
            self.assertEqual(m.name.lower(), name.lower())
            self.assertIn(name.split("_")[0], repr(m).lower())

    def test_blocksize_name(self):
        self.check_blocksize_name('md5', 64, 16)
        self.check_blocksize_name('sha1', 64, 20)
        self.check_blocksize_name('sha224', 64, 28)
        self.check_blocksize_name('sha256', 64, 32)
        self.check_blocksize_name('sha384', 128, 48)
        self.check_blocksize_name('sha512', 128, 64)

    def test_case_md5_0(self):
        self.check('md5', b'', 'd41d8cd98f00b204e9800998ecf8427e')

    def test_case_md5_1(self):
        self.check('md5', b'abc', '900150983cd24fb0d6963f7d28e17f72')

    def test_case_md5_2(self):
        self.check('md5',
                   b'ABCDEFGHIJKLMNOPQRSTUVWXYZabcdefghijklmnopqrstuvwxyz0123456789',
                   'd174ab98d277d9f5a5611c2c9f419d9f')

    @bigmemtest(size=_4G + 5, memuse=1)
    def test_case_md5_huge(self, size):
        if size == _4G + 5:
            try:
                self.check('md5', b'A'*size, 'c9af2dff37468ce5dfee8f2cfc0a9c6d')
            except OverflowError:
                pass # 32-bit arch

    @bigmemtest(size=_4G - 1, memuse=1)
    def test_case_md5_uintmax(self, size):
        if size == _4G - 1:
            try:
                self.check('md5', b'A'*size, '28138d306ff1b8281f1a9067e1a1a2b3')
            except OverflowError:
                pass # 32-bit arch

    # use the three examples from Federal Information Processing Standards
    # Publication 180-1, Secure Hash Standard,  1995 April 17
    # http://www.itl.nist.gov/div897/pubs/fip180-1.htm

    def test_case_sha1_0(self):
        self.check('sha1', b"",
                   "da39a3ee5e6b4b0d3255bfef95601890afd80709")

    def test_case_sha1_1(self):
        self.check('sha1', b"abc",
                   "a9993e364706816aba3e25717850c26c9cd0d89d")

    def test_case_sha1_2(self):
        self.check('sha1',
                   b"abcdbcdecdefdefgefghfghighijhijkijkljklmklmnlmnomnopnopq",
                   "84983e441c3bd26ebaae4aa1f95129e5e54670f1")

    def test_case_sha1_3(self):
        self.check('sha1', b"a" * 1000000,
                   "34aa973cd4c4daa4f61eeb2bdbad27316534016f")


    # use the examples from Federal Information Processing Standards
    # Publication 180-2, Secure Hash Standard,  2002 August 1
    # http://csrc.nist.gov/publications/fips/fips180-2/fips180-2.pdf

    def test_case_sha224_0(self):
        self.check('sha224', b"",
          "d14a028c2a3a2bc9476102bb288234c415a2b01f828ea62ac5b3e42f")

    def test_case_sha224_1(self):
        self.check('sha224', b"abc",
          "23097d223405d8228642a477bda255b32aadbce4bda0b3f7e36c9da7")

    def test_case_sha224_2(self):
        self.check('sha224',
          b"abcdbcdecdefdefgefghfghighijhijkijkljklmklmnlmnomnopnopq",
          "75388b16512776cc5dba5da1fd890150b0c6455cb4f58b1952522525")

    def test_case_sha224_3(self):
        self.check('sha224', b"a" * 1000000,
          "20794655980c91d8bbb4c1ea97618a4bf03f42581948b2ee4ee7ad67")


    def test_case_sha256_0(self):
        self.check('sha256', b"",
          "e3b0c44298fc1c149afbf4c8996fb92427ae41e4649b934ca495991b7852b855")

    def test_case_sha256_1(self):
        self.check('sha256', b"abc",
          "ba7816bf8f01cfea414140de5dae2223b00361a396177a9cb410ff61f20015ad")

    def test_case_sha256_2(self):
        self.check('sha256',
          b"abcdbcdecdefdefgefghfghighijhijkijkljklmklmnlmnomnopnopq",
          "248d6a61d20638b8e5c026930c3e6039a33ce45964ff2167f6ecedd419db06c1")

    def test_case_sha256_3(self):
        self.check('sha256', b"a" * 1000000,
          "cdc76e5c9914fb9281a1c7e284d73e67f1809a48a497200e046d39ccc7112cd0")


    def test_case_sha384_0(self):
        self.check('sha384', b"",
          "38b060a751ac96384cd9327eb1b1e36a21fdb71114be07434c0cc7bf63f6e1da"+
          "274edebfe76f65fbd51ad2f14898b95b")

    def test_case_sha384_1(self):
        self.check('sha384', b"abc",
          "cb00753f45a35e8bb5a03d699ac65007272c32ab0eded1631a8b605a43ff5bed"+
          "8086072ba1e7cc2358baeca134c825a7")

    def test_case_sha384_2(self):
        self.check('sha384',
                   b"abcdefghbcdefghicdefghijdefghijkefghijklfghijklmghijklmn"+
                   b"hijklmnoijklmnopjklmnopqklmnopqrlmnopqrsmnopqrstnopqrstu",
          "09330c33f71147e83d192fc782cd1b4753111b173b3b05d22fa08086e3b0f712"+
          "fcc7c71a557e2db966c3e9fa91746039")

    def test_case_sha384_3(self):
        self.check('sha384', b"a" * 1000000,
          "9d0e1809716474cb086e834e310a4a1ced149e9c00f248527972cec5704c2a5b"+
          "07b8b3dc38ecc4ebae97ddd87f3d8985")


    def test_case_sha512_0(self):
        self.check('sha512', b"",
          "cf83e1357eefb8bdf1542850d66d8007d620e4050b5715dc83f4a921d36ce9ce"+
          "47d0d13c5d85f2b0ff8318d2877eec2f63b931bd47417a81a538327af927da3e")

    def test_case_sha512_1(self):
        self.check('sha512', b"abc",
          "ddaf35a193617abacc417349ae20413112e6fa4e89a97ea20a9eeee64b55d39a"+
          "2192992a274fc1a836ba3c23a3feebbd454d4423643ce80e2a9ac94fa54ca49f")

    def test_case_sha512_2(self):
        self.check('sha512',
                   b"abcdefghbcdefghicdefghijdefghijkefghijklfghijklmghijklmn"+
                   b"hijklmnoijklmnopjklmnopqklmnopqrlmnopqrsmnopqrstnopqrstu",
          "8e959b75dae313da8cf4f72814fc143f8f7779c6eb9f7fa17299aeadb6889018"+
          "501d289e4900f7e4331b99dec4b5433ac7d329eeb6dd26545e96e55b874be909")

    def test_case_sha512_3(self):
        self.check('sha512', b"a" * 1000000,
          "e718483d0ce769644e2e42c7bc15b4638e1f98b13b2044285632a803afa973eb"+
          "de0ff244877ea60a4cb0432ce577c31beb009c5c2c49aa2e4eadb217ad8cc09b")

    # SHA-3 family
    def test_case_sha3_224_0(self):
        self.check('sha3_224', b"",
          "F71837502BA8E10837BDD8D365ADB85591895602FC552B48B7390ABD")

    def test_case_sha3_224_1(self):
        self.check('sha3_224', bytes.fromhex("CC"),
          "A9CAB59EB40A10B246290F2D6086E32E3689FAF1D26B470C899F2802")

    def test_case_sha3_224_2(self):
        self.check('sha3_224', bytes.fromhex("41FB"),
          "615BA367AFDC35AAC397BC7EB5D58D106A734B24986D5D978FEFD62C")

    def test_case_sha3_224_3(self):
        self.check('sha3_224', bytes.fromhex(
            "433C5303131624C0021D868A30825475E8D0BD3052A022180398F4CA4423B9"+
            "8214B6BEAAC21C8807A2C33F8C93BD42B092CC1B06CEDF3224D5ED1EC29784"+
            "444F22E08A55AA58542B524B02CD3D5D5F6907AFE71C5D7462224A3F9D9E53"+
            "E7E0846DCBB4CE"),
          "62B10F1B6236EBC2DA72957742A8D4E48E213B5F8934604BFD4D2C3A")

    @bigmemtest(size=_4G + 5, memuse=1)
    def test_case_sha3_224_huge(self, size):
        if size == _4G + 5:
            try:
                self.check('sha3_224', b'A'*size,
                           '58ef60057c9dddb6a87477e9ace5a26f0d9db01881cf9b10a9f8c224')
            except OverflowError:
                pass # 32-bit arch


    def test_case_sha3_256_0(self):
        self.check('sha3_256', b"",
          "C5D2460186F7233C927E7DB2DCC703C0E500B653CA82273B7BFAD8045D85A470")

    def test_case_sha3_256_1(self):
        self.check('sha3_256', bytes.fromhex("CC"),
          "EEAD6DBFC7340A56CAEDC044696A168870549A6A7F6F56961E84A54BD9970B8A")

    def test_case_sha3_256_2(self):
        self.check('sha3_256', bytes.fromhex("41FB"),
          "A8EACEDA4D47B3281A795AD9E1EA2122B407BAF9AABCB9E18B5717B7873537D2")

    def test_case_sha3_256_3(self):
        self.check('sha3_256', bytes.fromhex(
            "433C5303131624C0021D868A30825475E8D0BD3052A022180398F4CA4423B9"+
            "8214B6BEAAC21C8807A2C33F8C93BD42B092CC1B06CEDF3224D5ED1EC29784"+
            "444F22E08A55AA58542B524B02CD3D5D5F6907AFE71C5D7462224A3F9D9E53"+
            "E7E0846DCBB4CE"),
          "CE87A5173BFFD92399221658F801D45C294D9006EE9F3F9D419C8D427748DC41")


    def test_case_sha3_384_0(self):
        self.check('sha3_384', b"",
          "2C23146A63A29ACF99E73B88F8C24EAA7DC60AA771780CCC006AFBFA8FE2479B"+
          "2DD2B21362337441AC12B515911957FF")

    def test_case_sha3_384_1(self):
        self.check('sha3_384', bytes.fromhex("CC"),
          "1B84E62A46E5A201861754AF5DC95C4A1A69CAF4A796AE405680161E29572641"+
          "F5FA1E8641D7958336EE7B11C58F73E9")

    def test_case_sha3_384_2(self):
        self.check('sha3_384', bytes.fromhex("41FB"),
          "495CCE2714CD72C8C53C3363D22C58B55960FE26BE0BF3BBC7A3316DD563AD1D"+
          "B8410E75EEFEA655E39D4670EC0B1792")

    def test_case_sha3_384_3(self):
        self.check('sha3_384', bytes.fromhex(
            "433C5303131624C0021D868A30825475E8D0BD3052A022180398F4CA4423B9"+
            "8214B6BEAAC21C8807A2C33F8C93BD42B092CC1B06CEDF3224D5ED1EC29784"+
            "444F22E08A55AA58542B524B02CD3D5D5F6907AFE71C5D7462224A3F9D9E53"+
            "E7E0846DCBB4CE"),
          "135114508DD63E279E709C26F7817C0482766CDE49132E3EDF2EEDD8996F4E35"+
          "96D184100B384868249F1D8B8FDAA2C9")


    def test_case_sha3_512_0(self):
        self.check('sha3_512', b"",
          "0EAB42DE4C3CEB9235FC91ACFFE746B29C29A8C366B7C60E4E67C466F36A4304"+
          "C00FA9CAF9D87976BA469BCBE06713B435F091EF2769FB160CDAB33D3670680E")

    def test_case_sha3_512_1(self):
        self.check('sha3_512', bytes.fromhex("CC"),
          "8630C13CBD066EA74BBE7FE468FEC1DEE10EDC1254FB4C1B7C5FD69B646E4416"+
          "0B8CE01D05A0908CA790DFB080F4B513BC3B6225ECE7A810371441A5AC666EB9")

    def test_case_sha3_512_2(self):
        self.check('sha3_512', bytes.fromhex("41FB"),
          "551DA6236F8B96FCE9F97F1190E901324F0B45E06DBBB5CDB8355D6ED1DC34B3"+
          "F0EAE7DCB68622FF232FA3CECE0D4616CDEB3931F93803662A28DF1CD535B731")

    def test_case_sha3_512_3(self):
        self.check('sha3_512', bytes.fromhex(
            "433C5303131624C0021D868A30825475E8D0BD3052A022180398F4CA4423B9"+
            "8214B6BEAAC21C8807A2C33F8C93BD42B092CC1B06CEDF3224D5ED1EC29784"+
            "444F22E08A55AA58542B524B02CD3D5D5F6907AFE71C5D7462224A3F9D9E53"+
            "E7E0846DCBB4CE"),
          "527D28E341E6B14F4684ADB4B824C496C6482E51149565D3D17226828884306B"+
          "51D6148A72622C2B75F5D3510B799D8BDC03EAEDE453676A6EC8FE03A1AD0EAB")


    def test_gil(self):
        # Check things work fine with an input larger than the size required
        # for multithreaded operation (which is hardwired to 2048).
        gil_minsize = 2048

<<<<<<< HEAD
        for name in self.supported_hash_names:
            m = hashlib.new(name)
=======
        for cons in self.hash_constructors:
            m = cons()
>>>>>>> 65aa5730
            m.update(b'1')
            m.update(b'#' * gil_minsize)
            m.update(b'1')

<<<<<<< HEAD
            m = hashlib.new(name, b'x' * gil_minsize)
=======
            m = cons(b'x' * gil_minsize)
>>>>>>> 65aa5730
            m.update(b'1')

        m = hashlib.md5()
        m.update(b'1')
        m.update(b'#' * gil_minsize)
        m.update(b'1')
        self.assertEqual(m.hexdigest(), 'cb1e1a2cbc80be75e19935d621fb9b21')

        m = hashlib.md5(b'x' * gil_minsize)
        self.assertEqual(m.hexdigest(), 'cfb767f225d58469c5de3632a8803958')

    @unittest.skipUnless(threading, 'Threading required for this test.')
    @support.reap_threads
    def test_threaded_hashing(self):
        # Updating the same hash object from several threads at once
        # using data chunk sizes containing the same byte sequences.
        #
        # If the internal locks are working to prevent multiple
        # updates on the same object from running at once, the resulting
        # hash will be the same as doing it single threaded upfront.
        hasher = hashlib.sha1()
        num_threads = 5
        smallest_data = b'swineflu'
        data = smallest_data*200000
        expected_hash = hashlib.sha1(data*num_threads).hexdigest()

        def hash_in_chunks(chunk_size, event):
            index = 0
            while index < len(data):
                hasher.update(data[index:index+chunk_size])
                index += chunk_size
            event.set()

        events = []
        for threadnum in range(num_threads):
            chunk_size = len(data) // (10**threadnum)
            assert chunk_size > 0
            assert chunk_size % len(smallest_data) == 0
            event = threading.Event()
            events.append(event)
            threading.Thread(target=hash_in_chunks,
                             args=(chunk_size, event)).start()

        for event in events:
            event.wait()

        self.assertEqual(expected_hash, hasher.hexdigest())


if __name__ == "__main__":
    unittest.main()<|MERGE_RESOLUTION|>--- conflicted
+++ resolved
@@ -154,6 +154,7 @@
             assert isinstance(h.digest(), bytes), name
             self.assertEqual(hexstr(h.digest()), h.hexdigest())
 
+
     def test_large_update(self):
         aas = b'a' * 128
         bees = b'b' * 127
@@ -171,10 +172,6 @@
             m2.update(aas + bees + cees + dees)
             self.assertEqual(m1.digest(), m2.digest())
 
-<<<<<<< HEAD
-    def check(self, name, data, digest):
-        digest = digest.lower()
-=======
             m3 = cons(aas + bees + cees + dees)
             self.assertEqual(m1.digest(), m3.digest())
 
@@ -188,7 +185,6 @@
 
     def check(self, name, data, hexdigest):
         hexdigest = hexdigest.lower()
->>>>>>> 65aa5730
         constructors = self.constructors_to_test[name]
         # 2 is for hashlib.name(...) and hashlib.new(name, ...)
         self.assertGreaterEqual(len(constructors), 2)
@@ -232,6 +228,7 @@
             self.assertEqual(m.digest_size, digest_size)
             self.assertEqual(len(m.digest()), digest_size)
             self.assertEqual(m.name.lower(), name.lower())
+            # split for sha3_512 / _sha3.sha3 object
             self.assertIn(name.split("_")[0], repr(m).lower())
 
     def test_blocksize_name(self):
@@ -241,6 +238,10 @@
         self.check_blocksize_name('sha256', 64, 32)
         self.check_blocksize_name('sha384', 128, 48)
         self.check_blocksize_name('sha512', 128, 64)
+        self.check_blocksize_name('sha3_224', NotImplemented, 28)
+        self.check_blocksize_name('sha3_256', NotImplemented, 32)
+        self.check_blocksize_name('sha3_384', NotImplemented, 48)
+        self.check_blocksize_name('sha3_512', NotImplemented, 64)
 
     def test_case_md5_0(self):
         self.check('md5', b'', 'd41d8cd98f00b204e9800998ecf8427e')
@@ -483,22 +484,13 @@
         # for multithreaded operation (which is hardwired to 2048).
         gil_minsize = 2048
 
-<<<<<<< HEAD
-        for name in self.supported_hash_names:
-            m = hashlib.new(name)
-=======
         for cons in self.hash_constructors:
             m = cons()
->>>>>>> 65aa5730
             m.update(b'1')
             m.update(b'#' * gil_minsize)
             m.update(b'1')
 
-<<<<<<< HEAD
-            m = hashlib.new(name, b'x' * gil_minsize)
-=======
             m = cons(b'x' * gil_minsize)
->>>>>>> 65aa5730
             m.update(b'1')
 
         m = hashlib.md5()

--- conflicted
+++ resolved
@@ -1305,12 +1305,8 @@
     # "The default value is the TestSuite class"
     def test_suiteClass__default_value(self):
         loader = unittest.TestLoader()
-<<<<<<< HEAD
-        self.assertTrue(loader.suiteClass is unittest.TestSuite)
+        self.assertIs(loader.suiteClass, unittest.TestSuite)
 
 
 if __name__ == "__main__":
-    unittest.main()
-=======
-        self.assertIs(loader.suiteClass, unittest.TestSuite)
->>>>>>> 5665bc59
+    unittest.main()
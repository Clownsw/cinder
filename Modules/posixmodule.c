--- conflicted
+++ resolved
@@ -6498,66 +6498,6 @@
         PyErr_SetString(PyExc_ValueError,
                 "not a symbolic link");
         return NULL;
-<<<<<<< HEAD
-=======
-    s1 = PyBytes_AsString(os1);
-    s2 = PyBytes_AsString(os2);
-#endif
-
-#if defined(PYOS_OS2)
-    if (stricmp(s1, "BEGINLIBPATH") == 0) {
-        APIRET rc;
-
-        rc = DosSetExtLIBPATH(s2, BEGIN_LIBPATH);
-        if (rc != NO_ERROR) {
-            os2_error(rc);
-            goto error;
-        }
-
-    } else if (stricmp(s1, "ENDLIBPATH") == 0) {
-        APIRET rc;
-
-        rc = DosSetExtLIBPATH(s2, END_LIBPATH);
-        if (rc != NO_ERROR) {
-            os2_error(rc);
-            goto error;
-        }
-    } else {
-#endif
-    /* XXX This can leak memory -- not easy to fix :-( */
-    /* len includes space for a trailing \0; the size arg to
-       PyBytes_FromStringAndSize does not count that */
-#ifdef MS_WINDOWS
-    len = wcslen(s1) + wcslen(s2) + 2;
-    if (_MAX_ENV < (len - 1)) {
-        PyErr_Format(PyExc_ValueError,
-                     "the environment variable is longer than %u characters",
-                     _MAX_ENV);
-        goto error;
-    }
-    newstr = PyUnicode_FromUnicode(NULL, (int)len - 1);
-#else
-    len = PyBytes_GET_SIZE(os1) + PyBytes_GET_SIZE(os2) + 2;
-    newstr = PyBytes_FromStringAndSize(NULL, (int)len - 1);
-#endif
-    if (newstr == NULL) {
-        PyErr_NoMemory();
-        goto error;
-    }
-#ifdef MS_WINDOWS
-    newenv = PyUnicode_AsUnicode(newstr);
-    _snwprintf(newenv, len, L"%s=%s", s1, s2);
-    if (_wputenv(newenv)) {
-        posix_error();
-        goto error;
-    }
-#else
-    newenv = PyBytes_AS_STRING(newstr);
-    PyOS_snprintf(newenv, len, "%s=%s", s1, s2);
-    if (putenv(newenv)) {
-        posix_error();
-        goto error;
->>>>>>> 60b385e8
     }
     print_name = rdb->SymbolicLinkReparseBuffer.PathBuffer +
                  rdb->SymbolicLinkReparseBuffer.PrintNameOffset;
@@ -6600,7 +6540,6 @@
 static PyObject *
 win_symlink(PyObject *self, PyObject *args, PyObject *kwargs)
 {
-<<<<<<< HEAD
     static char *kwlist[] = {"src", "dest", "target_is_directory", NULL};
     PyObject *osrc, *odest;
     PyObject *usrc = NULL, *udest = NULL;
@@ -6619,44 +6558,16 @@
             args, kwargs, "OO|i:symlink", kwlist,
             &osrc, &odest, &target_is_directory))
         return NULL;
-=======
-    PyObject *os1;
-    char *s1;
-    int err;
->>>>>>> 60b385e8
 
     usrc = win32_decode_filename(osrc);
     if (!usrc)
         return NULL;
-<<<<<<< HEAD
     udest = win32_decode_filename(odest);
     if (!udest)
         goto error;
 
     if (win32_can_symlink == 0)
         return PyErr_Format(PyExc_OSError, "symbolic link privilege not held");
-=======
-    s1 = PyBytes_AsString(os1);
-
-    err = unsetenv(s1);
-    if (err)
-        return posix_error();
-
-    /* Remove the key from posix_putenv_garbage;
-     * this will cause it to be collected.  This has to
-     * happen after the real unsetenv() call because the
-     * old value was still accessible until then.
-     */
-    if (PyDict_DelItem(posix_putenv_garbage, os1)) {
-        /* really not much we can do; just leak */
-        PyErr_Clear();
-    }
-
-    Py_DECREF(os1);
-    Py_RETURN_NONE;
-}
-#endif /* unsetenv */
->>>>>>> 60b385e8
 
     wsrc = PyUnicode_AsUnicode(usrc);
     if (wsrc == NULL)
@@ -7838,61 +7749,28 @@
 static PyObject *
 posix_putenv(PyObject *self, PyObject *args)
 {
+    PyObject *newstr = NULL;
 #ifdef MS_WINDOWS
-    PyObject *s1, *s2;
+    PyObject *os1, *os2;
     wchar_t *newenv;
-#else
-    PyObject *os1, *os2;
-    char *s1, *s2;
-    char *newenv;
-    size_t len;
-#endif
-    PyObject *newstr = NULL;
-
-#ifdef MS_WINDOWS
+
     if (!PyArg_ParseTuple(args,
                           "UU:putenv",
-                          &s1, &s2))
-        return NULL;
-#else
-    if (!PyArg_ParseTuple(args,
-                          "O&O&:putenv",
-                          PyUnicode_FSConverter, &os1,
-                          PyUnicode_FSConverter, &os2))
-        return NULL;
-    s1 = PyBytes_AsString(os1);
-    s2 = PyBytes_AsString(os2);
-#endif
-
-#if defined(PYOS_OS2)
-    if (stricmp(s1, "BEGINLIBPATH") == 0) {
-        APIRET rc;
-
-        rc = DosSetExtLIBPATH(s2, BEGIN_LIBPATH);
-        if (rc != NO_ERROR) {
-            os2_error(rc);
-            goto error;
-        }
-
-    } else if (stricmp(s1, "ENDLIBPATH") == 0) {
-        APIRET rc;
-
-        rc = DosSetExtLIBPATH(s2, END_LIBPATH);
-        if (rc != NO_ERROR) {
-            os2_error(rc);
-            goto error;
-        }
-    } else {
-#endif
-    /* XXX This can leak memory -- not easy to fix :-( */
-    /* len includes space for a trailing \0; the size arg to
-       PyBytes_FromStringAndSize does not count that */
-#ifdef MS_WINDOWS
-    newstr = PyUnicode_FromFormat("%U=%U", s1, s2);
+                          &os1, &os2))
+        return NULL;
+
+    newstr = PyUnicode_FromFormat("%U=%U", os1, os2);
     if (newstr == NULL) {
         PyErr_NoMemory();
         goto error;
     }
+    if (_MAX_ENV < PyUnicode_GET_LENGTH(newstr)) {
+        PyErr_Format(PyExc_ValueError,
+                     "the environment variable is longer than %u characters",
+                     _MAX_ENV);
+        goto error;
+    }
+
     newenv = PyUnicode_AsUnicode(newstr);
     if (newenv == NULL)
         goto error;
@@ -7901,15 +7779,25 @@
         goto error;
     }
 #else
-    len = PyBytes_GET_SIZE(os1) + PyBytes_GET_SIZE(os2) + 2;
-    newstr = PyBytes_FromStringAndSize(NULL, (int)len - 1);
+    PyObject *os1, *os2;
+    char *s1, *s2;
+    char *newenv;
+
+    if (!PyArg_ParseTuple(args,
+                          "O&O&:putenv",
+                          PyUnicode_FSConverter, &os1,
+                          PyUnicode_FSConverter, &os2))
+        return NULL;
+    s1 = PyBytes_AsString(os1);
+    s2 = PyBytes_AsString(os2);
+
+    newstr = PyBytes_FromFormat("%s=%s", s1, s2);
     if (newstr == NULL) {
         PyErr_NoMemory();
         goto error;
     }
 
     newenv = PyBytes_AS_STRING(newstr);
-    PyOS_snprintf(newenv, len, "%s=%s", s1, s2);
     if (putenv(newenv)) {
         posix_error();
         goto error;
@@ -7920,23 +7808,13 @@
      * this will cause previous value to be collected.  This has to
      * happen after the real putenv() call because the old value
      * was still accessible until then. */
-    if (PyDict_SetItem(posix_putenv_garbage,
-#ifdef MS_WINDOWS
-                       PyTuple_GET_ITEM(args, 0),
-#else
-                       os1,
-#endif
-                       newstr)) {
+    if (PyDict_SetItem(posix_putenv_garbage, os1, newstr)) {
         /* really not much we can do; just leak */
         PyErr_Clear();
     }
     else {
         Py_DECREF(newstr);
     }
-
-#if defined(PYOS_OS2)
-    }
-#endif
 
 #ifndef MS_WINDOWS
     Py_DECREF(os1);
@@ -7962,42 +7840,27 @@
 static PyObject *
 posix_unsetenv(PyObject *self, PyObject *args)
 {
-#ifdef MS_WINDOWS
-    char *s1;
-
-    if (!PyArg_ParseTuple(args, "s:unsetenv", &s1))
-        return NULL;
-#else
-    PyObject *os1;
-    char *s1;
+    PyObject *name;
+    int err;
 
     if (!PyArg_ParseTuple(args, "O&:unsetenv",
-                          PyUnicode_FSConverter, &os1))
-        return NULL;
-    s1 = PyBytes_AsString(os1);
-#endif
-
-    unsetenv(s1);
+                          PyUnicode_FSConverter, &name))
+        return NULL;
+
+    err = unsetenv(PyBytes_AS_STRING(name));
+    if (err)
+        return posix_error();
 
     /* Remove the key from posix_putenv_garbage;
      * this will cause it to be collected.  This has to
      * happen after the real unsetenv() call because the
      * old value was still accessible until then.
      */
-    if (PyDict_DelItem(posix_putenv_garbage,
-#ifdef MS_WINDOWS
-                       PyTuple_GET_ITEM(args, 0)
-#else
-                       os1
-#endif
-                       )) {
+    if (PyDict_DelItem(posix_putenv_garbage, name)) {
         /* really not much we can do; just leak */
         PyErr_Clear();
     }
-
-#ifndef MS_WINDOWS
-    Py_DECREF(os1);
-#endif
+    Py_DECREF(name);
     Py_RETURN_NONE;
 }
 #endif /* unsetenv */

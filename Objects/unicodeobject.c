/*

Unicode implementation based on original code by Fredrik Lundh,
modified by Marc-Andre Lemburg <mal@lemburg.com>.

Major speed upgrades to the method implementations at the Reykjavik
NeedForSpeed sprint, by Fredrik Lundh and Andrew Dalke.

Copyright (c) Corporation for National Research Initiatives.

--------------------------------------------------------------------
The original string type implementation is:

  Copyright (c) 1999 by Secret Labs AB
  Copyright (c) 1999 by Fredrik Lundh

By obtaining, using, and/or copying this software and/or its
associated documentation, you agree that you have read, understood,
and will comply with the following terms and conditions:

Permission to use, copy, modify, and distribute this software and its
associated documentation for any purpose and without fee is hereby
granted, provided that the above copyright notice appears in all
copies, and that both that copyright notice and this permission notice
appear in supporting documentation, and that the name of Secret Labs
AB or the author not be used in advertising or publicity pertaining to
distribution of the software without specific, written prior
permission.

SECRET LABS AB AND THE AUTHOR DISCLAIMS ALL WARRANTIES WITH REGARD TO
THIS SOFTWARE, INCLUDING ALL IMPLIED WARRANTIES OF MERCHANTABILITY AND
FITNESS.  IN NO EVENT SHALL SECRET LABS AB OR THE AUTHOR BE LIABLE FOR
ANY SPECIAL, INDIRECT OR CONSEQUENTIAL DAMAGES OR ANY DAMAGES
WHATSOEVER RESULTING FROM LOSS OF USE, DATA OR PROFITS, WHETHER IN AN
ACTION OF CONTRACT, NEGLIGENCE OR OTHER TORTIOUS ACTION, ARISING OUT
OF OR IN CONNECTION WITH THE USE OR PERFORMANCE OF THIS SOFTWARE.
--------------------------------------------------------------------

*/

#define PY_SSIZE_T_CLEAN
#include "Python.h"
#include "ucnhash.h"
#include "bytes_methods.h"

#ifdef MS_WINDOWS
#include <windows.h>
#endif

/* --- Globals ------------------------------------------------------------

NOTE: In the interpreter's initialization phase, some globals are currently
      initialized dynamically as needed. In the process Unicode objects may
      be created before the Unicode type is ready.

*/


#ifdef __cplusplus
extern "C" {
#endif

/* Maximum code point of Unicode 6.0: 0x10ffff (1,114,111) */
#define MAX_UNICODE 0x10ffff

#ifdef Py_DEBUG
#  define _PyUnicode_CHECK(op) _PyUnicode_CheckConsistency(op, 0)
#else
#  define _PyUnicode_CHECK(op) PyUnicode_Check(op)
#endif

#define _PyUnicode_UTF8(op)                             \
    (((PyCompactUnicodeObject*)(op))->utf8)
#define PyUnicode_UTF8(op)                              \
    (assert(_PyUnicode_CHECK(op)),                      \
     assert(PyUnicode_IS_READY(op)),                    \
     PyUnicode_IS_COMPACT_ASCII(op) ?                   \
         ((char*)((PyASCIIObject*)(op) + 1)) :          \
         _PyUnicode_UTF8(op))
#define _PyUnicode_UTF8_LENGTH(op)                      \
    (((PyCompactUnicodeObject*)(op))->utf8_length)
#define PyUnicode_UTF8_LENGTH(op)                       \
    (assert(_PyUnicode_CHECK(op)),                      \
     assert(PyUnicode_IS_READY(op)),                    \
     PyUnicode_IS_COMPACT_ASCII(op) ?                   \
         ((PyASCIIObject*)(op))->length :               \
         _PyUnicode_UTF8_LENGTH(op))
#define _PyUnicode_WSTR(op)                             \
    (((PyASCIIObject*)(op))->wstr)
#define _PyUnicode_WSTR_LENGTH(op)                      \
    (((PyCompactUnicodeObject*)(op))->wstr_length)
#define _PyUnicode_LENGTH(op)                           \
    (((PyASCIIObject *)(op))->length)
#define _PyUnicode_STATE(op)                            \
    (((PyASCIIObject *)(op))->state)
#define _PyUnicode_HASH(op)                             \
    (((PyASCIIObject *)(op))->hash)
#define _PyUnicode_KIND(op)                             \
    (assert(_PyUnicode_CHECK(op)),                      \
     ((PyASCIIObject *)(op))->state.kind)
#define _PyUnicode_GET_LENGTH(op)                       \
    (assert(_PyUnicode_CHECK(op)),                      \
     ((PyASCIIObject *)(op))->length)
#define _PyUnicode_DATA_ANY(op)                         \
    (((PyUnicodeObject*)(op))->data.any)

#undef PyUnicode_READY
#define PyUnicode_READY(op)                             \
    (assert(_PyUnicode_CHECK(op)),                      \
     (PyUnicode_IS_READY(op) ?                          \
      0 :                                               \
      _PyUnicode_Ready(op)))

#define _PyUnicode_SHARE_UTF8(op)                       \
    (assert(_PyUnicode_CHECK(op)),                      \
     assert(!PyUnicode_IS_COMPACT_ASCII(op)),           \
     (_PyUnicode_UTF8(op) == PyUnicode_DATA(op)))
#define _PyUnicode_SHARE_WSTR(op)                       \
    (assert(_PyUnicode_CHECK(op)),                      \
     (_PyUnicode_WSTR(unicode) == PyUnicode_DATA(op)))

/* true if the Unicode object has an allocated UTF-8 memory block
   (not shared with other data) */
#define _PyUnicode_HAS_UTF8_MEMORY(op)                  \
    (assert(_PyUnicode_CHECK(op)),                      \
     (!PyUnicode_IS_COMPACT_ASCII(op)                   \
      && _PyUnicode_UTF8(op)                            \
      && _PyUnicode_UTF8(op) != PyUnicode_DATA(op)))

/* true if the Unicode object has an allocated wstr memory block
   (not shared with other data) */
#define _PyUnicode_HAS_WSTR_MEMORY(op)                  \
    (assert(_PyUnicode_CHECK(op)),                      \
     (_PyUnicode_WSTR(op) &&                            \
      (!PyUnicode_IS_READY(op) ||                       \
       _PyUnicode_WSTR(op) != PyUnicode_DATA(op))))

/* Generic helper macro to convert characters of different types.
   from_type and to_type have to be valid type names, begin and end
   are pointers to the source characters which should be of type
   "from_type *".  to is a pointer of type "to_type *" and points to the
   buffer where the result characters are written to. */
#define _PyUnicode_CONVERT_BYTES(from_type, to_type, begin, end, to) \
    do {                                                \
        to_type *_to = (to_type *) to;                  \
        const from_type *_iter = (begin);               \
        const from_type *_end = (end);                  \
        Py_ssize_t n = (_end) - (_iter);                \
        const from_type *_unrolled_end =                \
            _iter + _Py_SIZE_ROUND_DOWN(n, 4);          \
        while (_iter < (_unrolled_end)) {               \
            _to[0] = (to_type) _iter[0];                \
            _to[1] = (to_type) _iter[1];                \
            _to[2] = (to_type) _iter[2];                \
            _to[3] = (to_type) _iter[3];                \
            _iter += 4; _to += 4;                       \
        }                                               \
        while (_iter < (_end))                          \
            *_to++ = (to_type) *_iter++;                \
    } while (0)

/* This dictionary holds all interned unicode strings.  Note that references
   to strings in this dictionary are *not* counted in the string's ob_refcnt.
   When the interned string reaches a refcnt of 0 the string deallocation
   function will delete the reference from this dictionary.

   Another way to look at this is that to say that the actual reference
   count of a string is:  s->ob_refcnt + (s->state ? 2 : 0)
*/
static PyObject *interned = NULL;

/* The empty Unicode object is shared to improve performance. */
static PyObject *unicode_empty = NULL;

#define _Py_INCREF_UNICODE_EMPTY()                      \
    do {                                                \
        if (unicode_empty != NULL)                      \
            Py_INCREF(unicode_empty);                   \
        else {                                          \
            unicode_empty = PyUnicode_New(0, 0);        \
            if (unicode_empty != NULL) {                \
                Py_INCREF(unicode_empty);               \
                assert(_PyUnicode_CheckConsistency(unicode_empty, 1)); \
            }                                           \
        }                                               \
    } while (0)

#define _Py_RETURN_UNICODE_EMPTY()                      \
    do {                                                \
        _Py_INCREF_UNICODE_EMPTY();                     \
        return unicode_empty;                           \
    } while (0)

/* Forward declaration */
Py_LOCAL_INLINE(int)
_PyUnicodeWriter_WriteCharInline(_PyUnicodeWriter *writer, Py_UCS4 ch);

/* List of static strings. */
static _Py_Identifier *static_strings = NULL;

/* Single character Unicode strings in the Latin-1 range are being
   shared as well. */
static PyObject *unicode_latin1[256] = {NULL};

/* Fast detection of the most frequent whitespace characters */
const unsigned char _Py_ascii_whitespace[] = {
    0, 0, 0, 0, 0, 0, 0, 0,
/*     case 0x0009: * CHARACTER TABULATION */
/*     case 0x000A: * LINE FEED */
/*     case 0x000B: * LINE TABULATION */
/*     case 0x000C: * FORM FEED */
/*     case 0x000D: * CARRIAGE RETURN */
    0, 1, 1, 1, 1, 1, 0, 0,
    0, 0, 0, 0, 0, 0, 0, 0,
/*     case 0x001C: * FILE SEPARATOR */
/*     case 0x001D: * GROUP SEPARATOR */
/*     case 0x001E: * RECORD SEPARATOR */
/*     case 0x001F: * UNIT SEPARATOR */
    0, 0, 0, 0, 1, 1, 1, 1,
/*     case 0x0020: * SPACE */
    1, 0, 0, 0, 0, 0, 0, 0,
    0, 0, 0, 0, 0, 0, 0, 0,
    0, 0, 0, 0, 0, 0, 0, 0,
    0, 0, 0, 0, 0, 0, 0, 0,

    0, 0, 0, 0, 0, 0, 0, 0,
    0, 0, 0, 0, 0, 0, 0, 0,
    0, 0, 0, 0, 0, 0, 0, 0,
    0, 0, 0, 0, 0, 0, 0, 0,
    0, 0, 0, 0, 0, 0, 0, 0,
    0, 0, 0, 0, 0, 0, 0, 0,
    0, 0, 0, 0, 0, 0, 0, 0,
    0, 0, 0, 0, 0, 0, 0, 0
};

/* forward */
static PyUnicodeObject *_PyUnicode_New(Py_ssize_t length);
static PyObject* get_latin1_char(unsigned char ch);
static int unicode_modifiable(PyObject *unicode);


static PyObject *
_PyUnicode_FromUCS1(const Py_UCS1 *s, Py_ssize_t size);
static PyObject *
_PyUnicode_FromUCS2(const Py_UCS2 *s, Py_ssize_t size);
static PyObject *
_PyUnicode_FromUCS4(const Py_UCS4 *s, Py_ssize_t size);

static PyObject *
unicode_encode_call_errorhandler(const char *errors,
       PyObject **errorHandler,const char *encoding, const char *reason,
       PyObject *unicode, PyObject **exceptionObject,
       Py_ssize_t startpos, Py_ssize_t endpos, Py_ssize_t *newpos);

static void
raise_encode_exception(PyObject **exceptionObject,
                       const char *encoding,
                       PyObject *unicode,
                       Py_ssize_t startpos, Py_ssize_t endpos,
                       const char *reason);

/* Same for linebreaks */
static unsigned char ascii_linebreak[] = {
    0, 0, 0, 0, 0, 0, 0, 0,
/*         0x000A, * LINE FEED */
/*         0x000B, * LINE TABULATION */
/*         0x000C, * FORM FEED */
/*         0x000D, * CARRIAGE RETURN */
    0, 0, 1, 1, 1, 1, 0, 0,
    0, 0, 0, 0, 0, 0, 0, 0,
/*         0x001C, * FILE SEPARATOR */
/*         0x001D, * GROUP SEPARATOR */
/*         0x001E, * RECORD SEPARATOR */
    0, 0, 0, 0, 1, 1, 1, 0,
    0, 0, 0, 0, 0, 0, 0, 0,
    0, 0, 0, 0, 0, 0, 0, 0,
    0, 0, 0, 0, 0, 0, 0, 0,
    0, 0, 0, 0, 0, 0, 0, 0,

    0, 0, 0, 0, 0, 0, 0, 0,
    0, 0, 0, 0, 0, 0, 0, 0,
    0, 0, 0, 0, 0, 0, 0, 0,
    0, 0, 0, 0, 0, 0, 0, 0,
    0, 0, 0, 0, 0, 0, 0, 0,
    0, 0, 0, 0, 0, 0, 0, 0,
    0, 0, 0, 0, 0, 0, 0, 0,
    0, 0, 0, 0, 0, 0, 0, 0
};

/* The max unicode value is always 0x10FFFF while using the PEP-393 API.
   This function is kept for backward compatibility with the old API. */
Py_UNICODE
PyUnicode_GetMax(void)
{
#ifdef Py_UNICODE_WIDE
    return 0x10FFFF;
#else
    /* This is actually an illegal character, so it should
       not be passed to unichr. */
    return 0xFFFF;
#endif
}

#ifdef Py_DEBUG
int
_PyUnicode_CheckConsistency(PyObject *op, int check_content)
{
    PyASCIIObject *ascii;
    unsigned int kind;

    assert(PyUnicode_Check(op));

    ascii = (PyASCIIObject *)op;
    kind = ascii->state.kind;

    if (ascii->state.ascii == 1 && ascii->state.compact == 1) {
        assert(kind == PyUnicode_1BYTE_KIND);
        assert(ascii->state.ready == 1);
    }
    else {
        PyCompactUnicodeObject *compact = (PyCompactUnicodeObject *)op;
        void *data;

        if (ascii->state.compact == 1) {
            data = compact + 1;
            assert(kind == PyUnicode_1BYTE_KIND
                   || kind == PyUnicode_2BYTE_KIND
                   || kind == PyUnicode_4BYTE_KIND);
            assert(ascii->state.ascii == 0);
            assert(ascii->state.ready == 1);
            assert (compact->utf8 != data);
        }
        else {
            PyUnicodeObject *unicode = (PyUnicodeObject *)op;

            data = unicode->data.any;
            if (kind == PyUnicode_WCHAR_KIND) {
                assert(ascii->length == 0);
                assert(ascii->hash == -1);
                assert(ascii->state.compact == 0);
                assert(ascii->state.ascii == 0);
                assert(ascii->state.ready == 0);
                assert(ascii->state.interned == SSTATE_NOT_INTERNED);
                assert(ascii->wstr != NULL);
                assert(data == NULL);
                assert(compact->utf8 == NULL);
            }
            else {
                assert(kind == PyUnicode_1BYTE_KIND
                       || kind == PyUnicode_2BYTE_KIND
                       || kind == PyUnicode_4BYTE_KIND);
                assert(ascii->state.compact == 0);
                assert(ascii->state.ready == 1);
                assert(data != NULL);
                if (ascii->state.ascii) {
                    assert (compact->utf8 == data);
                    assert (compact->utf8_length == ascii->length);
                }
                else
                    assert (compact->utf8 != data);
            }
        }
        if (kind != PyUnicode_WCHAR_KIND) {
            if (
#if SIZEOF_WCHAR_T == 2
                kind == PyUnicode_2BYTE_KIND
#else
                kind == PyUnicode_4BYTE_KIND
#endif
               )
            {
                assert(ascii->wstr == data);
                assert(compact->wstr_length == ascii->length);
            } else
                assert(ascii->wstr != data);
        }

        if (compact->utf8 == NULL)
            assert(compact->utf8_length == 0);
        if (ascii->wstr == NULL)
            assert(compact->wstr_length == 0);
    }
    /* check that the best kind is used */
    if (check_content && kind != PyUnicode_WCHAR_KIND)
    {
        Py_ssize_t i;
        Py_UCS4 maxchar = 0;
        void *data;
        Py_UCS4 ch;

        data = PyUnicode_DATA(ascii);
        for (i=0; i < ascii->length; i++)
        {
            ch = PyUnicode_READ(kind, data, i);
            if (ch > maxchar)
                maxchar = ch;
        }
        if (kind == PyUnicode_1BYTE_KIND) {
            if (ascii->state.ascii == 0) {
                assert(maxchar >= 128);
                assert(maxchar <= 255);
            }
            else
                assert(maxchar < 128);
        }
        else if (kind == PyUnicode_2BYTE_KIND) {
            assert(maxchar >= 0x100);
            assert(maxchar <= 0xFFFF);
        }
        else {
            assert(maxchar >= 0x10000);
            assert(maxchar <= MAX_UNICODE);
        }
        assert(PyUnicode_READ(kind, data, ascii->length) == 0);
    }
    return 1;
}
#endif

static PyObject*
unicode_result_wchar(PyObject *unicode)
{
#ifndef Py_DEBUG
    Py_ssize_t len;

    len = _PyUnicode_WSTR_LENGTH(unicode);
    if (len == 0) {
        Py_DECREF(unicode);
        _Py_RETURN_UNICODE_EMPTY();
    }

    if (len == 1) {
        wchar_t ch = _PyUnicode_WSTR(unicode)[0];
        if ((Py_UCS4)ch < 256) {
            PyObject *latin1_char = get_latin1_char((unsigned char)ch);
            Py_DECREF(unicode);
            return latin1_char;
        }
    }

    if (_PyUnicode_Ready(unicode) < 0) {
        Py_DECREF(unicode);
        return NULL;
    }
#else
    assert(Py_REFCNT(unicode) == 1);

    /* don't make the result ready in debug mode to ensure that the caller
       makes the string ready before using it */
    assert(_PyUnicode_CheckConsistency(unicode, 1));
#endif
    return unicode;
}

static PyObject*
unicode_result_ready(PyObject *unicode)
{
    Py_ssize_t length;

    length = PyUnicode_GET_LENGTH(unicode);
    if (length == 0) {
        if (unicode != unicode_empty) {
            Py_DECREF(unicode);
            _Py_RETURN_UNICODE_EMPTY();
        }
        return unicode_empty;
    }

    if (length == 1) {
        void *data = PyUnicode_DATA(unicode);
        int kind = PyUnicode_KIND(unicode);
        Py_UCS4 ch = PyUnicode_READ(kind, data, 0);
        if (ch < 256) {
            PyObject *latin1_char = unicode_latin1[ch];
            if (latin1_char != NULL) {
                if (unicode != latin1_char) {
                    Py_INCREF(latin1_char);
                    Py_DECREF(unicode);
                }
                return latin1_char;
            }
            else {
                assert(_PyUnicode_CheckConsistency(unicode, 1));
                Py_INCREF(unicode);
                unicode_latin1[ch] = unicode;
                return unicode;
            }
        }
    }

    assert(_PyUnicode_CheckConsistency(unicode, 1));
    return unicode;
}

static PyObject*
unicode_result(PyObject *unicode)
{
    assert(_PyUnicode_CHECK(unicode));
    if (PyUnicode_IS_READY(unicode))
        return unicode_result_ready(unicode);
    else
        return unicode_result_wchar(unicode);
}

static PyObject*
unicode_result_unchanged(PyObject *unicode)
{
    if (PyUnicode_CheckExact(unicode)) {
        if (PyUnicode_READY(unicode) == -1)
            return NULL;
        Py_INCREF(unicode);
        return unicode;
    }
    else
        /* Subtype -- return genuine unicode string with the same value. */
        return _PyUnicode_Copy(unicode);
}

#ifdef HAVE_MBCS
static OSVERSIONINFOEX winver;
#endif

/* --- Bloom Filters ----------------------------------------------------- */

/* stuff to implement simple "bloom filters" for Unicode characters.
   to keep things simple, we use a single bitmask, using the least 5
   bits from each unicode characters as the bit index. */

/* the linebreak mask is set up by Unicode_Init below */

#if LONG_BIT >= 128
#define BLOOM_WIDTH 128
#elif LONG_BIT >= 64
#define BLOOM_WIDTH 64
#elif LONG_BIT >= 32
#define BLOOM_WIDTH 32
#else
#error "LONG_BIT is smaller than 32"
#endif

#define BLOOM_MASK unsigned long

static BLOOM_MASK bloom_linebreak = ~(BLOOM_MASK)0;

#define BLOOM(mask, ch)     ((mask &  (1UL << ((ch) & (BLOOM_WIDTH - 1)))))

#define BLOOM_LINEBREAK(ch)                                             \
    ((ch) < 128U ? ascii_linebreak[(ch)] :                              \
     (BLOOM(bloom_linebreak, (ch)) && Py_UNICODE_ISLINEBREAK(ch)))

Py_LOCAL_INLINE(BLOOM_MASK)
make_bloom_mask(int kind, void* ptr, Py_ssize_t len)
{
#define BLOOM_UPDATE(TYPE, MASK, PTR, LEN)             \
    do {                                               \
        TYPE *data = (TYPE *)PTR;                      \
        TYPE *end = data + LEN;                        \
        Py_UCS4 ch;                                    \
        for (; data != end; data++) {                  \
            ch = *data;                                \
            MASK |= (1UL << (ch & (BLOOM_WIDTH - 1))); \
        }                                              \
        break;                                         \
    } while (0)

    /* calculate simple bloom-style bitmask for a given unicode string */

    BLOOM_MASK mask;

    mask = 0;
    switch (kind) {
    case PyUnicode_1BYTE_KIND:
        BLOOM_UPDATE(Py_UCS1, mask, ptr, len);
        break;
    case PyUnicode_2BYTE_KIND:
        BLOOM_UPDATE(Py_UCS2, mask, ptr, len);
        break;
    case PyUnicode_4BYTE_KIND:
        BLOOM_UPDATE(Py_UCS4, mask, ptr, len);
        break;
    default:
        assert(0);
    }
    return mask;

#undef BLOOM_UPDATE
}

/* Compilation of templated routines */

#include "stringlib/asciilib.h"
#include "stringlib/fastsearch.h"
#include "stringlib/partition.h"
#include "stringlib/split.h"
#include "stringlib/count.h"
#include "stringlib/find.h"
#include "stringlib/find_max_char.h"
#include "stringlib/localeutil.h"
#include "stringlib/undef.h"

#include "stringlib/ucs1lib.h"
#include "stringlib/fastsearch.h"
#include "stringlib/partition.h"
#include "stringlib/split.h"
#include "stringlib/count.h"
#include "stringlib/find.h"
#include "stringlib/replace.h"
#include "stringlib/find_max_char.h"
#include "stringlib/localeutil.h"
#include "stringlib/undef.h"

#include "stringlib/ucs2lib.h"
#include "stringlib/fastsearch.h"
#include "stringlib/partition.h"
#include "stringlib/split.h"
#include "stringlib/count.h"
#include "stringlib/find.h"
#include "stringlib/replace.h"
#include "stringlib/find_max_char.h"
#include "stringlib/localeutil.h"
#include "stringlib/undef.h"

#include "stringlib/ucs4lib.h"
#include "stringlib/fastsearch.h"
#include "stringlib/partition.h"
#include "stringlib/split.h"
#include "stringlib/count.h"
#include "stringlib/find.h"
#include "stringlib/replace.h"
#include "stringlib/find_max_char.h"
#include "stringlib/localeutil.h"
#include "stringlib/undef.h"

#include "stringlib/unicodedefs.h"
#include "stringlib/fastsearch.h"
#include "stringlib/count.h"
#include "stringlib/find.h"
#include "stringlib/undef.h"

/* --- Unicode Object ----------------------------------------------------- */

static PyObject *
fixup(PyObject *self, Py_UCS4 (*fixfct)(PyObject *s));

Py_LOCAL_INLINE(Py_ssize_t) findchar(void *s, int kind,
                                     Py_ssize_t size, Py_UCS4 ch,
                                     int direction)
{
    int mode = (direction == 1) ? FAST_SEARCH : FAST_RSEARCH;

    switch (kind) {
    case PyUnicode_1BYTE_KIND:
        {
            Py_UCS1 ch1 = (Py_UCS1) ch;
            if (ch1 == ch)
                return ucs1lib_fastsearch((Py_UCS1 *) s, size, &ch1, 1, 0, mode);
            else
                return -1;
        }
    case PyUnicode_2BYTE_KIND:
        {
            Py_UCS2 ch2 = (Py_UCS2) ch;
            if (ch2 == ch)
                return ucs2lib_fastsearch((Py_UCS2 *) s, size, &ch2, 1, 0, mode);
            else
                return -1;
        }
    case PyUnicode_4BYTE_KIND:
        return ucs4lib_fastsearch((Py_UCS4 *) s, size, &ch, 1, 0, mode);
    default:
        assert(0);
        return -1;
    }
}

#ifdef Py_DEBUG
/* Fill the data of an Unicode string with invalid characters to detect bugs
   earlier.

   _PyUnicode_CheckConsistency(str, 1) detects invalid characters, at least for
   ASCII and UCS-4 strings. U+00FF is invalid in ASCII and U+FFFFFFFF is an
   invalid character in Unicode 6.0. */
static void
unicode_fill_invalid(PyObject *unicode, Py_ssize_t old_length)
{
    int kind = PyUnicode_KIND(unicode);
    Py_UCS1 *data = PyUnicode_1BYTE_DATA(unicode);
    Py_ssize_t length = _PyUnicode_LENGTH(unicode);
    if (length <= old_length)
        return;
    memset(data + old_length * kind, 0xff, (length - old_length) * kind);
}
#endif

static PyObject*
resize_compact(PyObject *unicode, Py_ssize_t length)
{
    Py_ssize_t char_size;
    Py_ssize_t struct_size;
    Py_ssize_t new_size;
    int share_wstr;
    PyObject *new_unicode;
#ifdef Py_DEBUG
    Py_ssize_t old_length = _PyUnicode_LENGTH(unicode);
#endif

    assert(unicode_modifiable(unicode));
    assert(PyUnicode_IS_READY(unicode));
    assert(PyUnicode_IS_COMPACT(unicode));

    char_size = PyUnicode_KIND(unicode);
    if (PyUnicode_IS_ASCII(unicode))
        struct_size = sizeof(PyASCIIObject);
    else
        struct_size = sizeof(PyCompactUnicodeObject);
    share_wstr = _PyUnicode_SHARE_WSTR(unicode);

    if (length > ((PY_SSIZE_T_MAX - struct_size) / char_size - 1)) {
        PyErr_NoMemory();
        return NULL;
    }
    new_size = (struct_size + (length + 1) * char_size);

    _Py_DEC_REFTOTAL;
    _Py_ForgetReference(unicode);

    new_unicode = (PyObject *)PyObject_REALLOC((char *)unicode, new_size);
    if (new_unicode == NULL) {
        _Py_NewReference(unicode);
        PyErr_NoMemory();
        return NULL;
    }
    unicode = new_unicode;
    _Py_NewReference(unicode);

    _PyUnicode_LENGTH(unicode) = length;
    if (share_wstr) {
        _PyUnicode_WSTR(unicode) = PyUnicode_DATA(unicode);
        if (!PyUnicode_IS_ASCII(unicode))
            _PyUnicode_WSTR_LENGTH(unicode) = length;
    }
    else if (_PyUnicode_HAS_WSTR_MEMORY(unicode)) {
        PyObject_DEL(_PyUnicode_WSTR(unicode));
        _PyUnicode_WSTR(unicode) = NULL;
    }
#ifdef Py_DEBUG
    unicode_fill_invalid(unicode, old_length);
#endif
    PyUnicode_WRITE(PyUnicode_KIND(unicode), PyUnicode_DATA(unicode),
                    length, 0);
    assert(_PyUnicode_CheckConsistency(unicode, 0));
    return unicode;
}

static int
resize_inplace(PyObject *unicode, Py_ssize_t length)
{
    wchar_t *wstr;
    Py_ssize_t new_size;
    assert(!PyUnicode_IS_COMPACT(unicode));
    assert(Py_REFCNT(unicode) == 1);

    if (PyUnicode_IS_READY(unicode)) {
        Py_ssize_t char_size;
        int share_wstr, share_utf8;
        void *data;
#ifdef Py_DEBUG
        Py_ssize_t old_length = _PyUnicode_LENGTH(unicode);
#endif

        data = _PyUnicode_DATA_ANY(unicode);
        char_size = PyUnicode_KIND(unicode);
        share_wstr = _PyUnicode_SHARE_WSTR(unicode);
        share_utf8 = _PyUnicode_SHARE_UTF8(unicode);

        if (length > (PY_SSIZE_T_MAX / char_size - 1)) {
            PyErr_NoMemory();
            return -1;
        }
        new_size = (length + 1) * char_size;

        if (!share_utf8 && _PyUnicode_HAS_UTF8_MEMORY(unicode))
        {
            PyObject_DEL(_PyUnicode_UTF8(unicode));
            _PyUnicode_UTF8(unicode) = NULL;
            _PyUnicode_UTF8_LENGTH(unicode) = 0;
        }

        data = (PyObject *)PyObject_REALLOC(data, new_size);
        if (data == NULL) {
            PyErr_NoMemory();
            return -1;
        }
        _PyUnicode_DATA_ANY(unicode) = data;
        if (share_wstr) {
            _PyUnicode_WSTR(unicode) = data;
            _PyUnicode_WSTR_LENGTH(unicode) = length;
        }
        if (share_utf8) {
            _PyUnicode_UTF8(unicode) = data;
            _PyUnicode_UTF8_LENGTH(unicode) = length;
        }
        _PyUnicode_LENGTH(unicode) = length;
        PyUnicode_WRITE(PyUnicode_KIND(unicode), data, length, 0);
#ifdef Py_DEBUG
        unicode_fill_invalid(unicode, old_length);
#endif
        if (share_wstr || _PyUnicode_WSTR(unicode) == NULL) {
            assert(_PyUnicode_CheckConsistency(unicode, 0));
            return 0;
        }
    }
    assert(_PyUnicode_WSTR(unicode) != NULL);

    /* check for integer overflow */
    if (length > PY_SSIZE_T_MAX / sizeof(wchar_t) - 1) {
        PyErr_NoMemory();
        return -1;
    }
    new_size = sizeof(wchar_t) * (length + 1);
    wstr =  _PyUnicode_WSTR(unicode);
    wstr = PyObject_REALLOC(wstr, new_size);
    if (!wstr) {
        PyErr_NoMemory();
        return -1;
    }
    _PyUnicode_WSTR(unicode) = wstr;
    _PyUnicode_WSTR(unicode)[length] = 0;
    _PyUnicode_WSTR_LENGTH(unicode) = length;
    assert(_PyUnicode_CheckConsistency(unicode, 0));
    return 0;
}

static PyObject*
resize_copy(PyObject *unicode, Py_ssize_t length)
{
    Py_ssize_t copy_length;
    if (_PyUnicode_KIND(unicode) != PyUnicode_WCHAR_KIND) {
        PyObject *copy;

        if (PyUnicode_READY(unicode) == -1)
            return NULL;

        copy = PyUnicode_New(length, PyUnicode_MAX_CHAR_VALUE(unicode));
        if (copy == NULL)
            return NULL;

        copy_length = Py_MIN(length, PyUnicode_GET_LENGTH(unicode));
        _PyUnicode_FastCopyCharacters(copy, 0, unicode, 0, copy_length);
        return copy;
    }
    else {
        PyObject *w;

        w = (PyObject*)_PyUnicode_New(length);
        if (w == NULL)
            return NULL;
        copy_length = _PyUnicode_WSTR_LENGTH(unicode);
        copy_length = Py_MIN(copy_length, length);
        Py_MEMCPY(_PyUnicode_WSTR(w), _PyUnicode_WSTR(unicode),
                  copy_length * sizeof(wchar_t));
        return w;
    }
}

/* We allocate one more byte to make sure the string is
   Ux0000 terminated; some code (e.g. new_identifier)
   relies on that.

   XXX This allocator could further be enhanced by assuring that the
   free list never reduces its size below 1.

*/

static PyUnicodeObject *
_PyUnicode_New(Py_ssize_t length)
{
    register PyUnicodeObject *unicode;
    size_t new_size;

    /* Optimization for empty strings */
    if (length == 0 && unicode_empty != NULL) {
        Py_INCREF(unicode_empty);
        return (PyUnicodeObject*)unicode_empty;
    }

    /* Ensure we won't overflow the size. */
    if (length > ((PY_SSIZE_T_MAX / sizeof(Py_UNICODE)) - 1)) {
        return (PyUnicodeObject *)PyErr_NoMemory();
    }
    if (length < 0) {
        PyErr_SetString(PyExc_SystemError,
                        "Negative size passed to _PyUnicode_New");
        return NULL;
    }

    unicode = PyObject_New(PyUnicodeObject, &PyUnicode_Type);
    if (unicode == NULL)
        return NULL;
    new_size = sizeof(Py_UNICODE) * ((size_t)length + 1);
    _PyUnicode_WSTR(unicode) = (Py_UNICODE*) PyObject_MALLOC(new_size);
    if (!_PyUnicode_WSTR(unicode)) {
        Py_DECREF(unicode);
        PyErr_NoMemory();
        return NULL;
    }

    /* Initialize the first element to guard against cases where
     * the caller fails before initializing str -- unicode_resize()
     * reads str[0], and the Keep-Alive optimization can keep memory
     * allocated for str alive across a call to unicode_dealloc(unicode).
     * We don't want unicode_resize to read uninitialized memory in
     * that case.
     */
    _PyUnicode_WSTR(unicode)[0] = 0;
    _PyUnicode_WSTR(unicode)[length] = 0;
    _PyUnicode_WSTR_LENGTH(unicode) = length;
    _PyUnicode_HASH(unicode) = -1;
    _PyUnicode_STATE(unicode).interned = 0;
    _PyUnicode_STATE(unicode).kind = 0;
    _PyUnicode_STATE(unicode).compact = 0;
    _PyUnicode_STATE(unicode).ready = 0;
    _PyUnicode_STATE(unicode).ascii = 0;
    _PyUnicode_DATA_ANY(unicode) = NULL;
    _PyUnicode_LENGTH(unicode) = 0;
    _PyUnicode_UTF8(unicode) = NULL;
    _PyUnicode_UTF8_LENGTH(unicode) = 0;
    assert(_PyUnicode_CheckConsistency((PyObject *)unicode, 0));
    return unicode;
}

static const char*
unicode_kind_name(PyObject *unicode)
{
    /* don't check consistency: unicode_kind_name() is called from
       _PyUnicode_Dump() */
    if (!PyUnicode_IS_COMPACT(unicode))
    {
        if (!PyUnicode_IS_READY(unicode))
            return "wstr";
        switch (PyUnicode_KIND(unicode))
        {
        case PyUnicode_1BYTE_KIND:
            if (PyUnicode_IS_ASCII(unicode))
                return "legacy ascii";
            else
                return "legacy latin1";
        case PyUnicode_2BYTE_KIND:
            return "legacy UCS2";
        case PyUnicode_4BYTE_KIND:
            return "legacy UCS4";
        default:
            return "<legacy invalid kind>";
        }
    }
    assert(PyUnicode_IS_READY(unicode));
    switch (PyUnicode_KIND(unicode)) {
    case PyUnicode_1BYTE_KIND:
        if (PyUnicode_IS_ASCII(unicode))
            return "ascii";
        else
            return "latin1";
    case PyUnicode_2BYTE_KIND:
        return "UCS2";
    case PyUnicode_4BYTE_KIND:
        return "UCS4";
    default:
        return "<invalid compact kind>";
    }
}

#ifdef Py_DEBUG
/* Functions wrapping macros for use in debugger */
char *_PyUnicode_utf8(void *unicode){
    return PyUnicode_UTF8(unicode);
}

void *_PyUnicode_compact_data(void *unicode) {
    return _PyUnicode_COMPACT_DATA(unicode);
}
void *_PyUnicode_data(void *unicode){
    printf("obj %p\n", unicode);
    printf("compact %d\n", PyUnicode_IS_COMPACT(unicode));
    printf("compact ascii %d\n", PyUnicode_IS_COMPACT_ASCII(unicode));
    printf("ascii op %p\n", ((void*)((PyASCIIObject*)(unicode) + 1)));
    printf("compact op %p\n", ((void*)((PyCompactUnicodeObject*)(unicode) + 1)));
    printf("compact data %p\n", _PyUnicode_COMPACT_DATA(unicode));
    return PyUnicode_DATA(unicode);
}

void
_PyUnicode_Dump(PyObject *op)
{
    PyASCIIObject *ascii = (PyASCIIObject *)op;
    PyCompactUnicodeObject *compact = (PyCompactUnicodeObject *)op;
    PyUnicodeObject *unicode = (PyUnicodeObject *)op;
    void *data;

    if (ascii->state.compact)
    {
        if (ascii->state.ascii)
            data = (ascii + 1);
        else
            data = (compact + 1);
    }
    else
        data = unicode->data.any;
    printf("%s: len=%zu, ",unicode_kind_name(op), ascii->length);

    if (ascii->wstr == data)
        printf("shared ");
    printf("wstr=%p", ascii->wstr);

    if (!(ascii->state.ascii == 1 && ascii->state.compact == 1)) {
        printf(" (%zu), ", compact->wstr_length);
        if (!ascii->state.compact && compact->utf8 == unicode->data.any)
            printf("shared ");
        printf("utf8=%p (%zu)", compact->utf8, compact->utf8_length);
    }
    printf(", data=%p\n", data);
}
#endif

PyObject *
PyUnicode_New(Py_ssize_t size, Py_UCS4 maxchar)
{
    PyObject *obj;
    PyCompactUnicodeObject *unicode;
    void *data;
    enum PyUnicode_Kind kind;
    int is_sharing, is_ascii;
    Py_ssize_t char_size;
    Py_ssize_t struct_size;

    /* Optimization for empty strings */
    if (size == 0 && unicode_empty != NULL) {
        Py_INCREF(unicode_empty);
        return unicode_empty;
    }

    is_ascii = 0;
    is_sharing = 0;
    struct_size = sizeof(PyCompactUnicodeObject);
    if (maxchar < 128) {
        kind = PyUnicode_1BYTE_KIND;
        char_size = 1;
        is_ascii = 1;
        struct_size = sizeof(PyASCIIObject);
    }
    else if (maxchar < 256) {
        kind = PyUnicode_1BYTE_KIND;
        char_size = 1;
    }
    else if (maxchar < 65536) {
        kind = PyUnicode_2BYTE_KIND;
        char_size = 2;
        if (sizeof(wchar_t) == 2)
            is_sharing = 1;
    }
    else {
        if (maxchar > MAX_UNICODE) {
            PyErr_SetString(PyExc_SystemError,
                            "invalid maximum character passed to PyUnicode_New");
            return NULL;
        }
        kind = PyUnicode_4BYTE_KIND;
        char_size = 4;
        if (sizeof(wchar_t) == 4)
            is_sharing = 1;
    }

    /* Ensure we won't overflow the size. */
    if (size < 0) {
        PyErr_SetString(PyExc_SystemError,
                        "Negative size passed to PyUnicode_New");
        return NULL;
    }
    if (size > ((PY_SSIZE_T_MAX - struct_size) / char_size - 1))
        return PyErr_NoMemory();

    /* Duplicated allocation code from _PyObject_New() instead of a call to
     * PyObject_New() so we are able to allocate space for the object and
     * it's data buffer.
     */
    obj = (PyObject *) PyObject_MALLOC(struct_size + (size + 1) * char_size);
    if (obj == NULL)
        return PyErr_NoMemory();
    obj = PyObject_INIT(obj, &PyUnicode_Type);
    if (obj == NULL)
        return NULL;

    unicode = (PyCompactUnicodeObject *)obj;
    if (is_ascii)
        data = ((PyASCIIObject*)obj) + 1;
    else
        data = unicode + 1;
    _PyUnicode_LENGTH(unicode) = size;
    _PyUnicode_HASH(unicode) = -1;
    _PyUnicode_STATE(unicode).interned = 0;
    _PyUnicode_STATE(unicode).kind = kind;
    _PyUnicode_STATE(unicode).compact = 1;
    _PyUnicode_STATE(unicode).ready = 1;
    _PyUnicode_STATE(unicode).ascii = is_ascii;
    if (is_ascii) {
        ((char*)data)[size] = 0;
        _PyUnicode_WSTR(unicode) = NULL;
    }
    else if (kind == PyUnicode_1BYTE_KIND) {
        ((char*)data)[size] = 0;
        _PyUnicode_WSTR(unicode) = NULL;
        _PyUnicode_WSTR_LENGTH(unicode) = 0;
        unicode->utf8 = NULL;
        unicode->utf8_length = 0;
    }
    else {
        unicode->utf8 = NULL;
        unicode->utf8_length = 0;
        if (kind == PyUnicode_2BYTE_KIND)
            ((Py_UCS2*)data)[size] = 0;
        else /* kind == PyUnicode_4BYTE_KIND */
            ((Py_UCS4*)data)[size] = 0;
        if (is_sharing) {
            _PyUnicode_WSTR_LENGTH(unicode) = size;
            _PyUnicode_WSTR(unicode) = (wchar_t *)data;
        }
        else {
            _PyUnicode_WSTR_LENGTH(unicode) = 0;
            _PyUnicode_WSTR(unicode) = NULL;
        }
    }
#ifdef Py_DEBUG
    unicode_fill_invalid((PyObject*)unicode, 0);
#endif
    assert(_PyUnicode_CheckConsistency((PyObject*)unicode, 0));
    return obj;
}

#if SIZEOF_WCHAR_T == 2
/* Helper function to convert a 16-bits wchar_t representation to UCS4, this
   will decode surrogate pairs, the other conversions are implemented as macros
   for efficiency.

   This function assumes that unicode can hold one more code point than wstr
   characters for a terminating null character. */
static void
unicode_convert_wchar_to_ucs4(const wchar_t *begin, const wchar_t *end,
                              PyObject *unicode)
{
    const wchar_t *iter;
    Py_UCS4 *ucs4_out;

    assert(unicode != NULL);
    assert(_PyUnicode_CHECK(unicode));
    assert(_PyUnicode_KIND(unicode) == PyUnicode_4BYTE_KIND);
    ucs4_out = PyUnicode_4BYTE_DATA(unicode);

    for (iter = begin; iter < end; ) {
        assert(ucs4_out < (PyUnicode_4BYTE_DATA(unicode) +
                           _PyUnicode_GET_LENGTH(unicode)));
        if (Py_UNICODE_IS_HIGH_SURROGATE(iter[0])
            && (iter+1) < end
            && Py_UNICODE_IS_LOW_SURROGATE(iter[1]))
        {
            *ucs4_out++ = Py_UNICODE_JOIN_SURROGATES(iter[0], iter[1]);
            iter += 2;
        }
        else {
            *ucs4_out++ = *iter;
            iter++;
        }
    }
    assert(ucs4_out == (PyUnicode_4BYTE_DATA(unicode) +
                        _PyUnicode_GET_LENGTH(unicode)));

}
#endif

static int
unicode_check_modifiable(PyObject *unicode)
{
    if (!unicode_modifiable(unicode)) {
        PyErr_SetString(PyExc_SystemError,
                        "Cannot modify a string currently used");
        return -1;
    }
    return 0;
}

static int
_copy_characters(PyObject *to, Py_ssize_t to_start,
                 PyObject *from, Py_ssize_t from_start,
                 Py_ssize_t how_many, int check_maxchar)
{
    unsigned int from_kind, to_kind;
    void *from_data, *to_data;

    assert(0 <= how_many);
    assert(0 <= from_start);
    assert(0 <= to_start);
    assert(PyUnicode_Check(from));
    assert(PyUnicode_IS_READY(from));
    assert(from_start + how_many <= PyUnicode_GET_LENGTH(from));

    assert(PyUnicode_Check(to));
    assert(PyUnicode_IS_READY(to));
    assert(to_start + how_many <= PyUnicode_GET_LENGTH(to));

    if (how_many == 0)
        return 0;

    from_kind = PyUnicode_KIND(from);
    from_data = PyUnicode_DATA(from);
    to_kind = PyUnicode_KIND(to);
    to_data = PyUnicode_DATA(to);

#ifdef Py_DEBUG
    if (!check_maxchar
        && PyUnicode_MAX_CHAR_VALUE(from) > PyUnicode_MAX_CHAR_VALUE(to))
    {
        const Py_UCS4 to_maxchar = PyUnicode_MAX_CHAR_VALUE(to);
        Py_UCS4 ch;
        Py_ssize_t i;
        for (i=0; i < how_many; i++) {
            ch = PyUnicode_READ(from_kind, from_data, from_start + i);
            assert(ch <= to_maxchar);
        }
    }
#endif

    if (from_kind == to_kind) {
        if (check_maxchar
            && !PyUnicode_IS_ASCII(from) && PyUnicode_IS_ASCII(to))
        {
            /* Writing Latin-1 characters into an ASCII string requires to
               check that all written characters are pure ASCII */
            Py_UCS4 max_char;
            max_char = ucs1lib_find_max_char(from_data,
                                             (Py_UCS1*)from_data + how_many);
            if (max_char >= 128)
                return -1;
        }
        Py_MEMCPY((char*)to_data + to_kind * to_start,
                  (char*)from_data + from_kind * from_start,
                  to_kind * how_many);
    }
    else if (from_kind == PyUnicode_1BYTE_KIND
             && to_kind == PyUnicode_2BYTE_KIND)
    {
        _PyUnicode_CONVERT_BYTES(
            Py_UCS1, Py_UCS2,
            PyUnicode_1BYTE_DATA(from) + from_start,
            PyUnicode_1BYTE_DATA(from) + from_start + how_many,
            PyUnicode_2BYTE_DATA(to) + to_start
            );
    }
    else if (from_kind == PyUnicode_1BYTE_KIND
             && to_kind == PyUnicode_4BYTE_KIND)
    {
        _PyUnicode_CONVERT_BYTES(
            Py_UCS1, Py_UCS4,
            PyUnicode_1BYTE_DATA(from) + from_start,
            PyUnicode_1BYTE_DATA(from) + from_start + how_many,
            PyUnicode_4BYTE_DATA(to) + to_start
            );
    }
    else if (from_kind == PyUnicode_2BYTE_KIND
             && to_kind == PyUnicode_4BYTE_KIND)
    {
        _PyUnicode_CONVERT_BYTES(
            Py_UCS2, Py_UCS4,
            PyUnicode_2BYTE_DATA(from) + from_start,
            PyUnicode_2BYTE_DATA(from) + from_start + how_many,
            PyUnicode_4BYTE_DATA(to) + to_start
            );
    }
    else {
        assert (PyUnicode_MAX_CHAR_VALUE(from) > PyUnicode_MAX_CHAR_VALUE(to));

        if (!check_maxchar) {
            if (from_kind == PyUnicode_2BYTE_KIND
                && to_kind == PyUnicode_1BYTE_KIND)
            {
                _PyUnicode_CONVERT_BYTES(
                    Py_UCS2, Py_UCS1,
                    PyUnicode_2BYTE_DATA(from) + from_start,
                    PyUnicode_2BYTE_DATA(from) + from_start + how_many,
                    PyUnicode_1BYTE_DATA(to) + to_start
                    );
            }
            else if (from_kind == PyUnicode_4BYTE_KIND
                     && to_kind == PyUnicode_1BYTE_KIND)
            {
                _PyUnicode_CONVERT_BYTES(
                    Py_UCS4, Py_UCS1,
                    PyUnicode_4BYTE_DATA(from) + from_start,
                    PyUnicode_4BYTE_DATA(from) + from_start + how_many,
                    PyUnicode_1BYTE_DATA(to) + to_start
                    );
            }
            else if (from_kind == PyUnicode_4BYTE_KIND
                     && to_kind == PyUnicode_2BYTE_KIND)
            {
                _PyUnicode_CONVERT_BYTES(
                    Py_UCS4, Py_UCS2,
                    PyUnicode_4BYTE_DATA(from) + from_start,
                    PyUnicode_4BYTE_DATA(from) + from_start + how_many,
                    PyUnicode_2BYTE_DATA(to) + to_start
                    );
            }
            else {
                assert(0);
                return -1;
            }
        }
        else {
            const Py_UCS4 to_maxchar = PyUnicode_MAX_CHAR_VALUE(to);
            Py_UCS4 ch;
            Py_ssize_t i;

            for (i=0; i < how_many; i++) {
                ch = PyUnicode_READ(from_kind, from_data, from_start + i);
                if (ch > to_maxchar)
                    return -1;
                PyUnicode_WRITE(to_kind, to_data, to_start + i, ch);
            }
        }
    }
    return 0;
}

void
_PyUnicode_FastCopyCharacters(
    PyObject *to, Py_ssize_t to_start,
    PyObject *from, Py_ssize_t from_start, Py_ssize_t how_many)
{
    (void)_copy_characters(to, to_start, from, from_start, how_many, 0);
}

Py_ssize_t
PyUnicode_CopyCharacters(PyObject *to, Py_ssize_t to_start,
                         PyObject *from, Py_ssize_t from_start,
                         Py_ssize_t how_many)
{
    int err;

    if (!PyUnicode_Check(from) || !PyUnicode_Check(to)) {
        PyErr_BadInternalCall();
        return -1;
    }

    if (PyUnicode_READY(from) == -1)
        return -1;
    if (PyUnicode_READY(to) == -1)
        return -1;

    if (from_start < 0) {
        PyErr_SetString(PyExc_IndexError, "string index out of range");
        return -1;
    }
    if (to_start < 0) {
        PyErr_SetString(PyExc_IndexError, "string index out of range");
        return -1;
    }
    how_many = Py_MIN(PyUnicode_GET_LENGTH(from), how_many);
    if (to_start + how_many > PyUnicode_GET_LENGTH(to)) {
        PyErr_Format(PyExc_SystemError,
                     "Cannot write %zi characters at %zi "
                     "in a string of %zi characters",
                     how_many, to_start, PyUnicode_GET_LENGTH(to));
        return -1;
    }

    if (how_many == 0)
        return 0;

    if (unicode_check_modifiable(to))
        return -1;

    err = _copy_characters(to, to_start, from, from_start, how_many, 1);
    if (err) {
        PyErr_Format(PyExc_SystemError,
                     "Cannot copy %s characters "
                     "into a string of %s characters",
                     unicode_kind_name(from),
                     unicode_kind_name(to));
        return -1;
    }
    return how_many;
}

/* Find the maximum code point and count the number of surrogate pairs so a
   correct string length can be computed before converting a string to UCS4.
   This function counts single surrogates as a character and not as a pair.

   Return 0 on success, or -1 on error. */
static int
find_maxchar_surrogates(const wchar_t *begin, const wchar_t *end,
                        Py_UCS4 *maxchar, Py_ssize_t *num_surrogates)
{
    const wchar_t *iter;
    Py_UCS4 ch;

    assert(num_surrogates != NULL && maxchar != NULL);
    *num_surrogates = 0;
    *maxchar = 0;

    for (iter = begin; iter < end; ) {
#if SIZEOF_WCHAR_T == 2
        if (Py_UNICODE_IS_HIGH_SURROGATE(iter[0])
            && (iter+1) < end
            && Py_UNICODE_IS_LOW_SURROGATE(iter[1]))
        {
            ch = Py_UNICODE_JOIN_SURROGATES(iter[0], iter[1]);
            ++(*num_surrogates);
            iter += 2;
        }
        else
#endif
        {
            ch = *iter;
            iter++;
        }
        if (ch > *maxchar) {
            *maxchar = ch;
            if (*maxchar > MAX_UNICODE) {
                PyErr_Format(PyExc_ValueError,
                             "character U+%x is not in range [U+0000; U+10ffff]",
                             ch);
                return -1;
            }
        }
    }
    return 0;
}

int
_PyUnicode_Ready(PyObject *unicode)
{
    wchar_t *end;
    Py_UCS4 maxchar = 0;
    Py_ssize_t num_surrogates;
#if SIZEOF_WCHAR_T == 2
    Py_ssize_t length_wo_surrogates;
#endif

    /* _PyUnicode_Ready() is only intended for old-style API usage where
       strings were created using _PyObject_New() and where no canonical
       representation (the str field) has been set yet aka strings
       which are not yet ready. */
    assert(_PyUnicode_CHECK(unicode));
    assert(_PyUnicode_KIND(unicode) == PyUnicode_WCHAR_KIND);
    assert(_PyUnicode_WSTR(unicode) != NULL);
    assert(_PyUnicode_DATA_ANY(unicode) == NULL);
    assert(_PyUnicode_UTF8(unicode) == NULL);
    /* Actually, it should neither be interned nor be anything else: */
    assert(_PyUnicode_STATE(unicode).interned == SSTATE_NOT_INTERNED);

    end = _PyUnicode_WSTR(unicode) + _PyUnicode_WSTR_LENGTH(unicode);
    if (find_maxchar_surrogates(_PyUnicode_WSTR(unicode), end,
                                &maxchar, &num_surrogates) == -1)
        return -1;

    if (maxchar < 256) {
        _PyUnicode_DATA_ANY(unicode) = PyObject_MALLOC(_PyUnicode_WSTR_LENGTH(unicode) + 1);
        if (!_PyUnicode_DATA_ANY(unicode)) {
            PyErr_NoMemory();
            return -1;
        }
        _PyUnicode_CONVERT_BYTES(wchar_t, unsigned char,
                                _PyUnicode_WSTR(unicode), end,
                                PyUnicode_1BYTE_DATA(unicode));
        PyUnicode_1BYTE_DATA(unicode)[_PyUnicode_WSTR_LENGTH(unicode)] = '\0';
        _PyUnicode_LENGTH(unicode) = _PyUnicode_WSTR_LENGTH(unicode);
        _PyUnicode_STATE(unicode).kind = PyUnicode_1BYTE_KIND;
        if (maxchar < 128) {
            _PyUnicode_STATE(unicode).ascii = 1;
            _PyUnicode_UTF8(unicode) = _PyUnicode_DATA_ANY(unicode);
            _PyUnicode_UTF8_LENGTH(unicode) = _PyUnicode_WSTR_LENGTH(unicode);
        }
        else {
            _PyUnicode_STATE(unicode).ascii = 0;
            _PyUnicode_UTF8(unicode) = NULL;
            _PyUnicode_UTF8_LENGTH(unicode) = 0;
        }
        PyObject_FREE(_PyUnicode_WSTR(unicode));
        _PyUnicode_WSTR(unicode) = NULL;
        _PyUnicode_WSTR_LENGTH(unicode) = 0;
    }
    /* In this case we might have to convert down from 4-byte native
       wchar_t to 2-byte unicode. */
    else if (maxchar < 65536) {
        assert(num_surrogates == 0 &&
               "FindMaxCharAndNumSurrogatePairs() messed up");

#if SIZEOF_WCHAR_T == 2
        /* We can share representations and are done. */
        _PyUnicode_DATA_ANY(unicode) = _PyUnicode_WSTR(unicode);
        PyUnicode_2BYTE_DATA(unicode)[_PyUnicode_WSTR_LENGTH(unicode)] = '\0';
        _PyUnicode_LENGTH(unicode) = _PyUnicode_WSTR_LENGTH(unicode);
        _PyUnicode_STATE(unicode).kind = PyUnicode_2BYTE_KIND;
        _PyUnicode_UTF8(unicode) = NULL;
        _PyUnicode_UTF8_LENGTH(unicode) = 0;
#else
        /* sizeof(wchar_t) == 4 */
        _PyUnicode_DATA_ANY(unicode) = PyObject_MALLOC(
            2 * (_PyUnicode_WSTR_LENGTH(unicode) + 1));
        if (!_PyUnicode_DATA_ANY(unicode)) {
            PyErr_NoMemory();
            return -1;
        }
        _PyUnicode_CONVERT_BYTES(wchar_t, Py_UCS2,
                                _PyUnicode_WSTR(unicode), end,
                                PyUnicode_2BYTE_DATA(unicode));
        PyUnicode_2BYTE_DATA(unicode)[_PyUnicode_WSTR_LENGTH(unicode)] = '\0';
        _PyUnicode_LENGTH(unicode) = _PyUnicode_WSTR_LENGTH(unicode);
        _PyUnicode_STATE(unicode).kind = PyUnicode_2BYTE_KIND;
        _PyUnicode_UTF8(unicode) = NULL;
        _PyUnicode_UTF8_LENGTH(unicode) = 0;
        PyObject_FREE(_PyUnicode_WSTR(unicode));
        _PyUnicode_WSTR(unicode) = NULL;
        _PyUnicode_WSTR_LENGTH(unicode) = 0;
#endif
    }
    /* maxchar exeeds 16 bit, wee need 4 bytes for unicode characters */
    else {
#if SIZEOF_WCHAR_T == 2
        /* in case the native representation is 2-bytes, we need to allocate a
           new normalized 4-byte version. */
        length_wo_surrogates = _PyUnicode_WSTR_LENGTH(unicode) - num_surrogates;
        _PyUnicode_DATA_ANY(unicode) = PyObject_MALLOC(4 * (length_wo_surrogates + 1));
        if (!_PyUnicode_DATA_ANY(unicode)) {
            PyErr_NoMemory();
            return -1;
        }
        _PyUnicode_LENGTH(unicode) = length_wo_surrogates;
        _PyUnicode_STATE(unicode).kind = PyUnicode_4BYTE_KIND;
        _PyUnicode_UTF8(unicode) = NULL;
        _PyUnicode_UTF8_LENGTH(unicode) = 0;
        /* unicode_convert_wchar_to_ucs4() requires a ready string */
        _PyUnicode_STATE(unicode).ready = 1;
        unicode_convert_wchar_to_ucs4(_PyUnicode_WSTR(unicode), end, unicode);
        PyObject_FREE(_PyUnicode_WSTR(unicode));
        _PyUnicode_WSTR(unicode) = NULL;
        _PyUnicode_WSTR_LENGTH(unicode) = 0;
#else
        assert(num_surrogates == 0);

        _PyUnicode_DATA_ANY(unicode) = _PyUnicode_WSTR(unicode);
        _PyUnicode_LENGTH(unicode) = _PyUnicode_WSTR_LENGTH(unicode);
        _PyUnicode_UTF8(unicode) = NULL;
        _PyUnicode_UTF8_LENGTH(unicode) = 0;
        _PyUnicode_STATE(unicode).kind = PyUnicode_4BYTE_KIND;
#endif
        PyUnicode_4BYTE_DATA(unicode)[_PyUnicode_LENGTH(unicode)] = '\0';
    }
    _PyUnicode_STATE(unicode).ready = 1;
    assert(_PyUnicode_CheckConsistency(unicode, 1));
    return 0;
}

static void
unicode_dealloc(register PyObject *unicode)
{
    switch (PyUnicode_CHECK_INTERNED(unicode)) {
    case SSTATE_NOT_INTERNED:
        break;

    case SSTATE_INTERNED_MORTAL:
        /* revive dead object temporarily for DelItem */
        Py_REFCNT(unicode) = 3;
        if (PyDict_DelItem(interned, unicode) != 0)
            Py_FatalError(
                "deletion of interned string failed");
        break;

    case SSTATE_INTERNED_IMMORTAL:
        Py_FatalError("Immortal interned string died.");

    default:
        Py_FatalError("Inconsistent interned string state.");
    }

    if (_PyUnicode_HAS_WSTR_MEMORY(unicode))
        PyObject_DEL(_PyUnicode_WSTR(unicode));
    if (_PyUnicode_HAS_UTF8_MEMORY(unicode))
        PyObject_DEL(_PyUnicode_UTF8(unicode));
    if (!PyUnicode_IS_COMPACT(unicode) && _PyUnicode_DATA_ANY(unicode))
        PyObject_DEL(_PyUnicode_DATA_ANY(unicode));

    Py_TYPE(unicode)->tp_free(unicode);
}

#ifdef Py_DEBUG
static int
unicode_is_singleton(PyObject *unicode)
{
    PyASCIIObject *ascii = (PyASCIIObject *)unicode;
    if (unicode == unicode_empty)
        return 1;
    if (ascii->state.kind != PyUnicode_WCHAR_KIND && ascii->length == 1)
    {
        Py_UCS4 ch = PyUnicode_READ_CHAR(unicode, 0);
        if (ch < 256 && unicode_latin1[ch] == unicode)
            return 1;
    }
    return 0;
}
#endif

static int
unicode_modifiable(PyObject *unicode)
{
    assert(_PyUnicode_CHECK(unicode));
    if (Py_REFCNT(unicode) != 1)
        return 0;
    if (_PyUnicode_HASH(unicode) != -1)
        return 0;
    if (PyUnicode_CHECK_INTERNED(unicode))
        return 0;
    if (!PyUnicode_CheckExact(unicode))
        return 0;
#ifdef Py_DEBUG
    /* singleton refcount is greater than 1 */
    assert(!unicode_is_singleton(unicode));
#endif
    return 1;
}

static int
unicode_resize(PyObject **p_unicode, Py_ssize_t length)
{
    PyObject *unicode;
    Py_ssize_t old_length;

    assert(p_unicode != NULL);
    unicode = *p_unicode;

    assert(unicode != NULL);
    assert(PyUnicode_Check(unicode));
    assert(0 <= length);

    if (_PyUnicode_KIND(unicode) == PyUnicode_WCHAR_KIND)
        old_length = PyUnicode_WSTR_LENGTH(unicode);
    else
        old_length = PyUnicode_GET_LENGTH(unicode);
    if (old_length == length)
        return 0;

    if (length == 0) {
        _Py_INCREF_UNICODE_EMPTY();
        if (!unicode_empty)
            return -1;
        Py_DECREF(*p_unicode);
        *p_unicode = unicode_empty;
        return 0;
    }

    if (!unicode_modifiable(unicode)) {
        PyObject *copy = resize_copy(unicode, length);
        if (copy == NULL)
            return -1;
        Py_DECREF(*p_unicode);
        *p_unicode = copy;
        return 0;
    }

    if (PyUnicode_IS_COMPACT(unicode)) {
        PyObject *new_unicode = resize_compact(unicode, length);
        if (new_unicode == NULL)
            return -1;
        *p_unicode = new_unicode;
        return 0;
    }
    return resize_inplace(unicode, length);
}

int
PyUnicode_Resize(PyObject **p_unicode, Py_ssize_t length)
{
    PyObject *unicode;
    if (p_unicode == NULL) {
        PyErr_BadInternalCall();
        return -1;
    }
    unicode = *p_unicode;
    if (unicode == NULL || !PyUnicode_Check(unicode) || length < 0)
    {
        PyErr_BadInternalCall();
        return -1;
    }
    return unicode_resize(p_unicode, length);
}

/* Copy a ASCII or latin1 char* string into a Python Unicode string.

   WARNING: The function doesn't copy the terminating null character and
   doesn't check the maximum character (may write a latin1 character in an
   ASCII string). */
static void
unicode_write_cstr(PyObject *unicode, Py_ssize_t index,
                   const char *str, Py_ssize_t len)
{
    enum PyUnicode_Kind kind = PyUnicode_KIND(unicode);
    void *data = PyUnicode_DATA(unicode);
    const char *end = str + len;

    switch (kind) {
    case PyUnicode_1BYTE_KIND: {
        assert(index + len <= PyUnicode_GET_LENGTH(unicode));
#ifdef Py_DEBUG
        if (PyUnicode_IS_ASCII(unicode)) {
            Py_UCS4 maxchar = ucs1lib_find_max_char(
                (const Py_UCS1*)str,
                (const Py_UCS1*)str + len);
            assert(maxchar < 128);
        }
#endif
        memcpy((char *) data + index, str, len);
        break;
    }
    case PyUnicode_2BYTE_KIND: {
        Py_UCS2 *start = (Py_UCS2 *)data + index;
        Py_UCS2 *ucs2 = start;
        assert(index <= PyUnicode_GET_LENGTH(unicode));

        for (; str < end; ++ucs2, ++str)
            *ucs2 = (Py_UCS2)*str;

        assert((ucs2 - start) <= PyUnicode_GET_LENGTH(unicode));
        break;
    }
    default: {
        Py_UCS4 *start = (Py_UCS4 *)data + index;
        Py_UCS4 *ucs4 = start;
        assert(kind == PyUnicode_4BYTE_KIND);
        assert(index <= PyUnicode_GET_LENGTH(unicode));

        for (; str < end; ++ucs4, ++str)
            *ucs4 = (Py_UCS4)*str;

        assert((ucs4 - start) <= PyUnicode_GET_LENGTH(unicode));
    }
    }
}


static PyObject*
get_latin1_char(unsigned char ch)
{
    PyObject *unicode = unicode_latin1[ch];
    if (!unicode) {
        unicode = PyUnicode_New(1, ch);
        if (!unicode)
            return NULL;
        PyUnicode_1BYTE_DATA(unicode)[0] = ch;
        assert(_PyUnicode_CheckConsistency(unicode, 1));
        unicode_latin1[ch] = unicode;
    }
    Py_INCREF(unicode);
    return unicode;
}

PyObject *
PyUnicode_FromUnicode(const Py_UNICODE *u, Py_ssize_t size)
{
    PyObject *unicode;
    Py_UCS4 maxchar = 0;
    Py_ssize_t num_surrogates;

    if (u == NULL)
        return (PyObject*)_PyUnicode_New(size);

    /* If the Unicode data is known at construction time, we can apply
       some optimizations which share commonly used objects. */

    /* Optimization for empty strings */
    if (size == 0)
        _Py_RETURN_UNICODE_EMPTY();

    /* Single character Unicode objects in the Latin-1 range are
       shared when using this constructor */
    if (size == 1 && (Py_UCS4)*u < 256)
        return get_latin1_char((unsigned char)*u);

    /* If not empty and not single character, copy the Unicode data
       into the new object */
    if (find_maxchar_surrogates(u, u + size,
                                &maxchar, &num_surrogates) == -1)
        return NULL;

    unicode = PyUnicode_New(size - num_surrogates, maxchar);
    if (!unicode)
        return NULL;

    switch (PyUnicode_KIND(unicode)) {
    case PyUnicode_1BYTE_KIND:
        _PyUnicode_CONVERT_BYTES(Py_UNICODE, unsigned char,
                                u, u + size, PyUnicode_1BYTE_DATA(unicode));
        break;
    case PyUnicode_2BYTE_KIND:
#if Py_UNICODE_SIZE == 2
        Py_MEMCPY(PyUnicode_2BYTE_DATA(unicode), u, size * 2);
#else
        _PyUnicode_CONVERT_BYTES(Py_UNICODE, Py_UCS2,
                                u, u + size, PyUnicode_2BYTE_DATA(unicode));
#endif
        break;
    case PyUnicode_4BYTE_KIND:
#if SIZEOF_WCHAR_T == 2
        /* This is the only case which has to process surrogates, thus
           a simple copy loop is not enough and we need a function. */
        unicode_convert_wchar_to_ucs4(u, u + size, unicode);
#else
        assert(num_surrogates == 0);
        Py_MEMCPY(PyUnicode_4BYTE_DATA(unicode), u, size * 4);
#endif
        break;
    default:
        assert(0 && "Impossible state");
    }

    return unicode_result(unicode);
}

PyObject *
PyUnicode_FromStringAndSize(const char *u, Py_ssize_t size)
{
    if (size < 0) {
        PyErr_SetString(PyExc_SystemError,
                        "Negative size passed to PyUnicode_FromStringAndSize");
        return NULL;
    }
    if (u != NULL)
        return PyUnicode_DecodeUTF8Stateful(u, size, NULL, NULL);
    else
        return (PyObject *)_PyUnicode_New(size);
}

PyObject *
PyUnicode_FromString(const char *u)
{
    size_t size = strlen(u);
    if (size > PY_SSIZE_T_MAX) {
        PyErr_SetString(PyExc_OverflowError, "input too long");
        return NULL;
    }
    return PyUnicode_DecodeUTF8Stateful(u, (Py_ssize_t)size, NULL, NULL);
}

PyObject *
_PyUnicode_FromId(_Py_Identifier *id)
{
    if (!id->object) {
        id->object = PyUnicode_DecodeUTF8Stateful(id->string,
                                                  strlen(id->string),
                                                  NULL, NULL);
        if (!id->object)
            return NULL;
        PyUnicode_InternInPlace(&id->object);
        assert(!id->next);
        id->next = static_strings;
        static_strings = id;
    }
    return id->object;
}

void
_PyUnicode_ClearStaticStrings()
{
    _Py_Identifier *tmp, *s = static_strings;
    while (s) {
        Py_DECREF(s->object);
        s->object = NULL;
        tmp = s->next;
        s->next = NULL;
        s = tmp;
    }
    static_strings = NULL;
}

/* Internal function, doesn't check maximum character */

PyObject*
_PyUnicode_FromASCII(const char *buffer, Py_ssize_t size)
{
    const unsigned char *s = (const unsigned char *)buffer;
    PyObject *unicode;
    if (size == 1) {
#ifdef Py_DEBUG
        assert((unsigned char)s[0] < 128);
#endif
        return get_latin1_char(s[0]);
    }
    unicode = PyUnicode_New(size, 127);
    if (!unicode)
        return NULL;
    memcpy(PyUnicode_1BYTE_DATA(unicode), s, size);
    assert(_PyUnicode_CheckConsistency(unicode, 1));
    return unicode;
}

static Py_UCS4
kind_maxchar_limit(unsigned int kind)
{
    switch (kind) {
    case PyUnicode_1BYTE_KIND:
        return 0x80;
    case PyUnicode_2BYTE_KIND:
        return 0x100;
    case PyUnicode_4BYTE_KIND:
        return 0x10000;
    default:
        assert(0 && "invalid kind");
        return MAX_UNICODE;
    }
}

Py_LOCAL_INLINE(Py_UCS4)
align_maxchar(Py_UCS4 maxchar)
{
    if (maxchar <= 127)
        return 127;
    else if (maxchar <= 255)
        return 255;
    else if (maxchar <= 65535)
        return 65535;
    else
        return MAX_UNICODE;
}

static PyObject*
_PyUnicode_FromUCS1(const Py_UCS1* u, Py_ssize_t size)
{
    PyObject *res;
    unsigned char max_char;

    if (size == 0)
        _Py_RETURN_UNICODE_EMPTY();
    assert(size > 0);
    if (size == 1)
        return get_latin1_char(u[0]);

    max_char = ucs1lib_find_max_char(u, u + size);
    res = PyUnicode_New(size, max_char);
    if (!res)
        return NULL;
    memcpy(PyUnicode_1BYTE_DATA(res), u, size);
    assert(_PyUnicode_CheckConsistency(res, 1));
    return res;
}

static PyObject*
_PyUnicode_FromUCS2(const Py_UCS2 *u, Py_ssize_t size)
{
    PyObject *res;
    Py_UCS2 max_char;

    if (size == 0)
        _Py_RETURN_UNICODE_EMPTY();
    assert(size > 0);
    if (size == 1) {
        Py_UCS4 ch = u[0];
        int kind;
        void *data;
        if (ch < 256)
            return get_latin1_char((unsigned char)ch);

        res = PyUnicode_New(1, ch);
        if (res == NULL)
            return NULL;
        kind = PyUnicode_KIND(res);
        data = PyUnicode_DATA(res);
        PyUnicode_WRITE(kind, data, 0, ch);
        assert(_PyUnicode_CheckConsistency(res, 1));
        return res;
    }

    max_char = ucs2lib_find_max_char(u, u + size);
    res = PyUnicode_New(size, max_char);
    if (!res)
        return NULL;
    if (max_char >= 256)
        memcpy(PyUnicode_2BYTE_DATA(res), u, sizeof(Py_UCS2)*size);
    else {
        _PyUnicode_CONVERT_BYTES(
            Py_UCS2, Py_UCS1, u, u + size, PyUnicode_1BYTE_DATA(res));
    }
    assert(_PyUnicode_CheckConsistency(res, 1));
    return res;
}

static PyObject*
_PyUnicode_FromUCS4(const Py_UCS4 *u, Py_ssize_t size)
{
    PyObject *res;
    Py_UCS4 max_char;

    if (size == 0)
        _Py_RETURN_UNICODE_EMPTY();
    assert(size > 0);
    if (size == 1) {
        Py_UCS4 ch = u[0];
        int kind;
        void *data;
        if (ch < 256)
            return get_latin1_char((unsigned char)ch);

        res = PyUnicode_New(1, ch);
        if (res == NULL)
            return NULL;
        kind = PyUnicode_KIND(res);
        data = PyUnicode_DATA(res);
        PyUnicode_WRITE(kind, data, 0, ch);
        assert(_PyUnicode_CheckConsistency(res, 1));
        return res;
    }

    max_char = ucs4lib_find_max_char(u, u + size);
    res = PyUnicode_New(size, max_char);
    if (!res)
        return NULL;
    if (max_char < 256)
        _PyUnicode_CONVERT_BYTES(Py_UCS4, Py_UCS1, u, u + size,
                                 PyUnicode_1BYTE_DATA(res));
    else if (max_char < 0x10000)
        _PyUnicode_CONVERT_BYTES(Py_UCS4, Py_UCS2, u, u + size,
                                 PyUnicode_2BYTE_DATA(res));
    else
        memcpy(PyUnicode_4BYTE_DATA(res), u, sizeof(Py_UCS4)*size);
    assert(_PyUnicode_CheckConsistency(res, 1));
    return res;
}

PyObject*
PyUnicode_FromKindAndData(int kind, const void *buffer, Py_ssize_t size)
{
    if (size < 0) {
        PyErr_SetString(PyExc_ValueError, "size must be positive");
        return NULL;
    }
    switch (kind) {
    case PyUnicode_1BYTE_KIND:
        return _PyUnicode_FromUCS1(buffer, size);
    case PyUnicode_2BYTE_KIND:
        return _PyUnicode_FromUCS2(buffer, size);
    case PyUnicode_4BYTE_KIND:
        return _PyUnicode_FromUCS4(buffer, size);
    default:
        PyErr_SetString(PyExc_SystemError, "invalid kind");
        return NULL;
    }
}

Py_UCS4
_PyUnicode_FindMaxChar(PyObject *unicode, Py_ssize_t start, Py_ssize_t end)
{
    enum PyUnicode_Kind kind;
    void *startptr, *endptr;

    assert(PyUnicode_IS_READY(unicode));
    assert(0 <= start);
    assert(end <= PyUnicode_GET_LENGTH(unicode));
    assert(start <= end);

    if (start == 0 && end == PyUnicode_GET_LENGTH(unicode))
        return PyUnicode_MAX_CHAR_VALUE(unicode);

    if (start == end)
        return 127;

    if (PyUnicode_IS_ASCII(unicode))
        return 127;

    kind = PyUnicode_KIND(unicode);
    startptr = PyUnicode_DATA(unicode);
    endptr = (char *)startptr + end * kind;
    startptr = (char *)startptr + start * kind;
    switch(kind) {
    case PyUnicode_1BYTE_KIND:
        return ucs1lib_find_max_char(startptr, endptr);
    case PyUnicode_2BYTE_KIND:
        return ucs2lib_find_max_char(startptr, endptr);
    case PyUnicode_4BYTE_KIND:
        return ucs4lib_find_max_char(startptr, endptr);
    default:
        assert(0);
        return 0;
    }
}

/* Ensure that a string uses the most efficient storage, if it is not the
   case: create a new string with of the right kind. Write NULL into *p_unicode
   on error. */
static void
unicode_adjust_maxchar(PyObject **p_unicode)
{
    PyObject *unicode, *copy;
    Py_UCS4 max_char;
    Py_ssize_t len;
    unsigned int kind;

    assert(p_unicode != NULL);
    unicode = *p_unicode;
    assert(PyUnicode_IS_READY(unicode));
    if (PyUnicode_IS_ASCII(unicode))
        return;

    len = PyUnicode_GET_LENGTH(unicode);
    kind = PyUnicode_KIND(unicode);
    if (kind == PyUnicode_1BYTE_KIND) {
        const Py_UCS1 *u = PyUnicode_1BYTE_DATA(unicode);
        max_char = ucs1lib_find_max_char(u, u + len);
        if (max_char >= 128)
            return;
    }
    else if (kind == PyUnicode_2BYTE_KIND) {
        const Py_UCS2 *u = PyUnicode_2BYTE_DATA(unicode);
        max_char = ucs2lib_find_max_char(u, u + len);
        if (max_char >= 256)
            return;
    }
    else {
        const Py_UCS4 *u = PyUnicode_4BYTE_DATA(unicode);
        assert(kind == PyUnicode_4BYTE_KIND);
        max_char = ucs4lib_find_max_char(u, u + len);
        if (max_char >= 0x10000)
            return;
    }
    copy = PyUnicode_New(len, max_char);
    if (copy != NULL)
        _PyUnicode_FastCopyCharacters(copy, 0, unicode, 0, len);
    Py_DECREF(unicode);
    *p_unicode = copy;
}

PyObject*
_PyUnicode_Copy(PyObject *unicode)
{
    Py_ssize_t length;
    PyObject *copy;

    if (!PyUnicode_Check(unicode)) {
        PyErr_BadInternalCall();
        return NULL;
    }
    if (PyUnicode_READY(unicode) == -1)
        return NULL;

    length = PyUnicode_GET_LENGTH(unicode);
    copy = PyUnicode_New(length, PyUnicode_MAX_CHAR_VALUE(unicode));
    if (!copy)
        return NULL;
    assert(PyUnicode_KIND(copy) == PyUnicode_KIND(unicode));

    Py_MEMCPY(PyUnicode_DATA(copy), PyUnicode_DATA(unicode),
              length * PyUnicode_KIND(unicode));
    assert(_PyUnicode_CheckConsistency(copy, 1));
    return copy;
}


/* Widen Unicode objects to larger buffers. Don't write terminating null
   character. Return NULL on error. */

void*
_PyUnicode_AsKind(PyObject *s, unsigned int kind)
{
    Py_ssize_t len;
    void *result;
    unsigned int skind;

    if (PyUnicode_READY(s) == -1)
        return NULL;

    len = PyUnicode_GET_LENGTH(s);
    skind = PyUnicode_KIND(s);
    if (skind >= kind) {
        PyErr_SetString(PyExc_SystemError, "invalid widening attempt");
        return NULL;
    }
    switch (kind) {
    case PyUnicode_2BYTE_KIND:
        result = PyMem_Malloc(len * sizeof(Py_UCS2));
        if (!result)
            return PyErr_NoMemory();
        assert(skind == PyUnicode_1BYTE_KIND);
        _PyUnicode_CONVERT_BYTES(
            Py_UCS1, Py_UCS2,
            PyUnicode_1BYTE_DATA(s),
            PyUnicode_1BYTE_DATA(s) + len,
            result);
        return result;
    case PyUnicode_4BYTE_KIND:
        result = PyMem_Malloc(len * sizeof(Py_UCS4));
        if (!result)
            return PyErr_NoMemory();
        if (skind == PyUnicode_2BYTE_KIND) {
            _PyUnicode_CONVERT_BYTES(
                Py_UCS2, Py_UCS4,
                PyUnicode_2BYTE_DATA(s),
                PyUnicode_2BYTE_DATA(s) + len,
                result);
        }
        else {
            assert(skind == PyUnicode_1BYTE_KIND);
            _PyUnicode_CONVERT_BYTES(
                Py_UCS1, Py_UCS4,
                PyUnicode_1BYTE_DATA(s),
                PyUnicode_1BYTE_DATA(s) + len,
                result);
        }
        return result;
    default:
        break;
    }
    PyErr_SetString(PyExc_SystemError, "invalid kind");
    return NULL;
}

static Py_UCS4*
as_ucs4(PyObject *string, Py_UCS4 *target, Py_ssize_t targetsize,
        int copy_null)
{
    int kind;
    void *data;
    Py_ssize_t len, targetlen;
    if (PyUnicode_READY(string) == -1)
        return NULL;
    kind = PyUnicode_KIND(string);
    data = PyUnicode_DATA(string);
    len = PyUnicode_GET_LENGTH(string);
    targetlen = len;
    if (copy_null)
        targetlen++;
    if (!target) {
        if (PY_SSIZE_T_MAX / sizeof(Py_UCS4) < targetlen) {
            PyErr_NoMemory();
            return NULL;
        }
        target = PyMem_Malloc(targetlen * sizeof(Py_UCS4));
        if (!target) {
            PyErr_NoMemory();
            return NULL;
        }
    }
    else {
        if (targetsize < targetlen) {
            PyErr_Format(PyExc_SystemError,
                         "string is longer than the buffer");
            if (copy_null && 0 < targetsize)
                target[0] = 0;
            return NULL;
        }
    }
    if (kind == PyUnicode_1BYTE_KIND) {
        Py_UCS1 *start = (Py_UCS1 *) data;
        _PyUnicode_CONVERT_BYTES(Py_UCS1, Py_UCS4, start, start + len, target);
    }
    else if (kind == PyUnicode_2BYTE_KIND) {
        Py_UCS2 *start = (Py_UCS2 *) data;
        _PyUnicode_CONVERT_BYTES(Py_UCS2, Py_UCS4, start, start + len, target);
    }
    else {
        assert(kind == PyUnicode_4BYTE_KIND);
        Py_MEMCPY(target, data, len * sizeof(Py_UCS4));
    }
    if (copy_null)
        target[len] = 0;
    return target;
}

Py_UCS4*
PyUnicode_AsUCS4(PyObject *string, Py_UCS4 *target, Py_ssize_t targetsize,
                 int copy_null)
{
    if (target == NULL || targetsize < 0) {
        PyErr_BadInternalCall();
        return NULL;
    }
    return as_ucs4(string, target, targetsize, copy_null);
}

Py_UCS4*
PyUnicode_AsUCS4Copy(PyObject *string)
{
    return as_ucs4(string, NULL, 0, 1);
}

#ifdef HAVE_WCHAR_H

PyObject *
PyUnicode_FromWideChar(register const wchar_t *w, Py_ssize_t size)
{
    if (w == NULL) {
        if (size == 0)
            _Py_RETURN_UNICODE_EMPTY();
        PyErr_BadInternalCall();
        return NULL;
    }

    if (size == -1) {
        size = wcslen(w);
    }

    return PyUnicode_FromUnicode(w, size);
}

#endif /* HAVE_WCHAR_H */

static void
makefmt(char *fmt, int longflag, int longlongflag, int size_tflag,
        char c)
{
    *fmt++ = '%';
    if (longflag)
        *fmt++ = 'l';
    else if (longlongflag) {
        /* longlongflag should only ever be nonzero on machines with
           HAVE_LONG_LONG defined */
#ifdef HAVE_LONG_LONG
        char *f = PY_FORMAT_LONG_LONG;
        while (*f)
            *fmt++ = *f++;
#else
        /* we shouldn't ever get here */
        assert(0);
        *fmt++ = 'l';
#endif
    }
    else if (size_tflag) {
        char *f = PY_FORMAT_SIZE_T;
        while (*f)
            *fmt++ = *f++;
    }
    *fmt++ = c;
    *fmt = '\0';
}

/* maximum number of characters required for output of %lld or %p.
   We need at most ceil(log10(256)*SIZEOF_LONG_LONG) digits,
   plus 1 for the sign.  53/22 is an upper bound for log10(256). */
#define MAX_LONG_LONG_CHARS (2 + (SIZEOF_LONG_LONG*53-1) / 22)

static int
unicode_fromformat_write_str(_PyUnicodeWriter *writer, PyObject *str,
                             Py_ssize_t width, Py_ssize_t precision)
{
    Py_ssize_t length, fill, arglen;
    Py_UCS4 maxchar;

    if (PyUnicode_READY(str) == -1)
        return -1;

    length = PyUnicode_GET_LENGTH(str);
    if ((precision == -1 || precision >= length)
        && width <= length)
        return _PyUnicodeWriter_WriteStr(writer, str);

    if (precision != -1)
        length = Py_MIN(precision, length);

    arglen = Py_MAX(length, width);
    if (PyUnicode_MAX_CHAR_VALUE(str) > writer->maxchar)
        maxchar = _PyUnicode_FindMaxChar(str, 0, length);
    else
        maxchar = writer->maxchar;

    if (_PyUnicodeWriter_Prepare(writer, arglen, maxchar) == -1)
        return -1;

    if (width > length) {
        fill = width - length;
        if (PyUnicode_Fill(writer->buffer, writer->pos, fill, ' ') == -1)
            return -1;
        writer->pos += fill;
    }

    _PyUnicode_FastCopyCharacters(writer->buffer, writer->pos,
                                  str, 0, length);
    writer->pos += length;
    return 0;
}

static int
unicode_fromformat_write_cstr(_PyUnicodeWriter *writer, const char *str,
                              Py_ssize_t width, Py_ssize_t precision)
{
    /* UTF-8 */
    Py_ssize_t length;
    PyObject *unicode;
    int res;

    length = strlen(str);
    if (precision != -1)
        length = Py_MIN(length, precision);
    unicode = PyUnicode_DecodeUTF8Stateful(str, length, "replace", NULL);
    if (unicode == NULL)
        return -1;

    res = unicode_fromformat_write_str(writer, unicode, width, -1);
    Py_DECREF(unicode);
    return res;
}

static const char*
unicode_fromformat_arg(_PyUnicodeWriter *writer,
                       const char *f, va_list *vargs)
{
    const char *p;
    Py_ssize_t len;
    int zeropad;
    Py_ssize_t width;
    Py_ssize_t precision;
    int longflag;
    int longlongflag;
    int size_tflag;
    Py_ssize_t fill;

    p = f;
    f++;
    zeropad = 0;
    if (*f == '0') {
        zeropad = 1;
        f++;
    }

    /* parse the width.precision part, e.g. "%2.5s" => width=2, precision=5 */
    width = -1;
    if (Py_ISDIGIT((unsigned)*f)) {
        width = *f - '0';
        f++;
        while (Py_ISDIGIT((unsigned)*f)) {
            if (width > (PY_SSIZE_T_MAX - ((int)*f - '0')) / 10) {
                PyErr_SetString(PyExc_ValueError,
                                "width too big");
                return NULL;
            }
            width = (width * 10) + (*f - '0');
            f++;
        }
    }
    precision = -1;
    if (*f == '.') {
        f++;
        if (Py_ISDIGIT((unsigned)*f)) {
            precision = (*f - '0');
            f++;
            while (Py_ISDIGIT((unsigned)*f)) {
                if (precision > (PY_SSIZE_T_MAX - ((int)*f - '0')) / 10) {
                    PyErr_SetString(PyExc_ValueError,
                                    "precision too big");
                    return NULL;
                }
                precision = (precision * 10) + (*f - '0');
                f++;
            }
        }
        if (*f == '%') {
            /* "%.3%s" => f points to "3" */
            f--;
        }
    }
    if (*f == '\0') {
        /* bogus format "%.123" => go backward, f points to "3" */
        f--;
    }

    /* Handle %ld, %lu, %lld and %llu. */
    longflag = 0;
    longlongflag = 0;
    size_tflag = 0;
    if (*f == 'l') {
        if (f[1] == 'd' || f[1] == 'u' || f[1] == 'i') {
            longflag = 1;
            ++f;
        }
#ifdef HAVE_LONG_LONG
        else if (f[1] == 'l' &&
                 (f[2] == 'd' || f[2] == 'u' || f[2] == 'i')) {
            longlongflag = 1;
            f += 2;
        }
#endif
    }
    /* handle the size_t flag. */
    else if (*f == 'z' && (f[1] == 'd' || f[1] == 'u' || f[1] == 'i')) {
        size_tflag = 1;
        ++f;
    }

    if (f[1] == '\0')
        writer->overallocate = 0;

    switch (*f) {
    case 'c':
    {
        int ordinal = va_arg(*vargs, int);
        if (ordinal < 0 || ordinal > MAX_UNICODE) {
            PyErr_SetString(PyExc_ValueError,
                            "character argument not in range(0x110000)");
            return NULL;
        }
        if (_PyUnicodeWriter_WriteCharInline(writer, ordinal) < 0)
            return NULL;
        break;
    }

    case 'i':
    case 'd':
    case 'u':
    case 'x':
    {
        /* used by sprintf */
        char fmt[10]; /* should be enough for "%0lld\0" */
        char buffer[MAX_LONG_LONG_CHARS];
        Py_ssize_t arglen;

        if (*f == 'u') {
            makefmt(fmt, longflag, longlongflag, size_tflag, *f);

            if (longflag)
                len = sprintf(buffer, fmt,
                        va_arg(*vargs, unsigned long));
#ifdef HAVE_LONG_LONG
            else if (longlongflag)
                len = sprintf(buffer, fmt,
                        va_arg(*vargs, unsigned PY_LONG_LONG));
#endif
            else if (size_tflag)
                len = sprintf(buffer, fmt,
                        va_arg(*vargs, size_t));
            else
                len = sprintf(buffer, fmt,
                        va_arg(*vargs, unsigned int));
        }
        else if (*f == 'x') {
            makefmt(fmt, 0, 0, 0, 'x');
            len = sprintf(buffer, fmt, va_arg(*vargs, int));
        }
        else {
            makefmt(fmt, longflag, longlongflag, size_tflag, *f);

            if (longflag)
                len = sprintf(buffer, fmt,
                        va_arg(*vargs, long));
#ifdef HAVE_LONG_LONG
            else if (longlongflag)
                len = sprintf(buffer, fmt,
                        va_arg(*vargs, PY_LONG_LONG));
#endif
            else if (size_tflag)
                len = sprintf(buffer, fmt,
                        va_arg(*vargs, Py_ssize_t));
            else
                len = sprintf(buffer, fmt,
                        va_arg(*vargs, int));
        }
        assert(len >= 0);

        if (precision < len)
            precision = len;

        arglen = Py_MAX(precision, width);
        assert(ucs1lib_find_max_char((Py_UCS1*)buffer, (Py_UCS1*)buffer + len) <= 127);
        if (_PyUnicodeWriter_Prepare(writer, arglen, 127) == -1)
            return NULL;

        if (width > precision) {
            Py_UCS4 fillchar;
            fill = width - precision;
            fillchar = zeropad?'0':' ';
            if (PyUnicode_Fill(writer->buffer, writer->pos, fill, fillchar) == -1)
                return NULL;
            writer->pos += fill;
        }
        if (precision > len) {
            fill = precision - len;
            if (PyUnicode_Fill(writer->buffer, writer->pos, fill, '0') == -1)
                return NULL;
            writer->pos += fill;
        }

        unicode_write_cstr(writer->buffer, writer->pos, buffer, len);
        writer->pos += len;
        break;
    }

    case 'p':
    {
        char number[MAX_LONG_LONG_CHARS];

        len = sprintf(number, "%p", va_arg(*vargs, void*));
        assert(len >= 0);

        /* %p is ill-defined:  ensure leading 0x. */
        if (number[1] == 'X')
            number[1] = 'x';
        else if (number[1] != 'x') {
            memmove(number + 2, number,
                    strlen(number) + 1);
            number[0] = '0';
            number[1] = 'x';
            len += 2;
        }

        assert(ucs1lib_find_max_char((Py_UCS1*)number, (Py_UCS1*)number + len) <= 127);
        if (_PyUnicodeWriter_Prepare(writer, len, 127) == -1)
            return NULL;
        unicode_write_cstr(writer->buffer, writer->pos, number, len);
        writer->pos += len;
        break;
    }

    case 's':
    {
        /* UTF-8 */
        const char *s = va_arg(*vargs, const char*);
        if (unicode_fromformat_write_cstr(writer, s, width, precision) < 0)
            return NULL;
        break;
    }

    case 'U':
    {
        PyObject *obj = va_arg(*vargs, PyObject *);
        assert(obj && _PyUnicode_CHECK(obj));

        if (unicode_fromformat_write_str(writer, obj, width, precision) == -1)
            return NULL;
        break;
    }

    case 'V':
    {
        PyObject *obj = va_arg(*vargs, PyObject *);
        const char *str = va_arg(*vargs, const char *);
        if (obj) {
            assert(_PyUnicode_CHECK(obj));
            if (unicode_fromformat_write_str(writer, obj, width, precision) == -1)
                return NULL;
        }
        else {
            assert(str != NULL);
            if (unicode_fromformat_write_cstr(writer, str, width, precision) < 0)
                return NULL;
        }
        break;
    }

    case 'S':
    {
        PyObject *obj = va_arg(*vargs, PyObject *);
        PyObject *str;
        assert(obj);
        str = PyObject_Str(obj);
        if (!str)
            return NULL;
        if (unicode_fromformat_write_str(writer, str, width, precision) == -1) {
            Py_DECREF(str);
            return NULL;
        }
        Py_DECREF(str);
        break;
    }

    case 'R':
    {
        PyObject *obj = va_arg(*vargs, PyObject *);
        PyObject *repr;
        assert(obj);
        repr = PyObject_Repr(obj);
        if (!repr)
            return NULL;
        if (unicode_fromformat_write_str(writer, repr, width, precision) == -1) {
            Py_DECREF(repr);
            return NULL;
        }
        Py_DECREF(repr);
        break;
    }

    case 'A':
    {
        PyObject *obj = va_arg(*vargs, PyObject *);
        PyObject *ascii;
        assert(obj);
        ascii = PyObject_ASCII(obj);
        if (!ascii)
            return NULL;
        if (unicode_fromformat_write_str(writer, ascii, width, precision) == -1) {
            Py_DECREF(ascii);
            return NULL;
        }
        Py_DECREF(ascii);
        break;
    }

    case '%':
        if (_PyUnicodeWriter_WriteCharInline(writer, '%') < 0)
            return NULL;
        break;

    default:
        /* if we stumble upon an unknown formatting code, copy the rest
           of the format string to the output string. (we cannot just
           skip the code, since there's no way to know what's in the
           argument list) */
        len = strlen(p);
        if (_PyUnicodeWriter_WriteCstr(writer, p, len) == -1)
            return NULL;
        f = p+len;
        return f;
    }

    f++;
    return f;
}

PyObject *
PyUnicode_FromFormatV(const char *format, va_list vargs)
{
    va_list vargs2;
    const char *f;
    _PyUnicodeWriter writer;

    _PyUnicodeWriter_Init(&writer);
    writer.min_length = strlen(format) + 100;
    writer.overallocate = 1;

    /* va_list may be an array (of 1 item) on some platforms (ex: AMD64).
       Copy it to be able to pass a reference to a subfunction. */
    Py_VA_COPY(vargs2, vargs);

    for (f = format; *f; ) {
        if (*f == '%') {
            f = unicode_fromformat_arg(&writer, f, &vargs2);
            if (f == NULL)
                goto fail;
        }
        else {
            const char *p;
            Py_ssize_t len;

            p = f;
            do
            {
<<<<<<< HEAD
                if ((unsigned char)*p > 127) {
                    PyErr_Format(PyExc_ValueError,
                        "PyUnicode_FromFormatV() expects an ASCII-encoded format "
                        "string, got a non-ASCII byte: 0x%02x",
                        (unsigned char)*p);
                    return NULL;
                }
                p++;
=======
                int ordinal = va_arg(count, int);
                if (ordinal < 0 || ordinal > MAX_UNICODE) {
                    PyErr_SetString(PyExc_OverflowError,
                                    "%c arg not in range(0x110000)");
                    goto fail;
                }
                maxchar = Py_MAX(maxchar, (Py_UCS4)ordinal);
                n++;
                break;
>>>>>>> 8eeae212
            }
            while (*p != '\0' && *p != '%');
            len = p - f;

            if (*p == '\0')
                writer.overallocate = 0;
            if (_PyUnicodeWriter_Prepare(&writer, len, 127) == -1)
                goto fail;
            unicode_write_cstr(writer.buffer, writer.pos, f, len);
            writer.pos += len;

            f = p;
        }
    }
    return _PyUnicodeWriter_Finish(&writer);

  fail:
    _PyUnicodeWriter_Dealloc(&writer);
    return NULL;
}

PyObject *
PyUnicode_FromFormat(const char *format, ...)
{
    PyObject* ret;
    va_list vargs;

#ifdef HAVE_STDARG_PROTOTYPES
    va_start(vargs, format);
#else
    va_start(vargs);
#endif
    ret = PyUnicode_FromFormatV(format, vargs);
    va_end(vargs);
    return ret;
}

#ifdef HAVE_WCHAR_H

/* Helper function for PyUnicode_AsWideChar() and PyUnicode_AsWideCharString():
   convert a Unicode object to a wide character string.

   - If w is NULL: return the number of wide characters (including the null
     character) required to convert the unicode object. Ignore size argument.

   - Otherwise: return the number of wide characters (excluding the null
     character) written into w. Write at most size wide characters (including
     the null character). */
static Py_ssize_t
unicode_aswidechar(PyObject *unicode,
                   wchar_t *w,
                   Py_ssize_t size)
{
    Py_ssize_t res;
    const wchar_t *wstr;

    wstr = PyUnicode_AsUnicodeAndSize(unicode, &res);
    if (wstr == NULL)
        return -1;

    if (w != NULL) {
        if (size > res)
            size = res + 1;
        else
            res = size;
        Py_MEMCPY(w, wstr, size * sizeof(wchar_t));
        return res;
    }
    else
        return res + 1;
}

Py_ssize_t
PyUnicode_AsWideChar(PyObject *unicode,
                     wchar_t *w,
                     Py_ssize_t size)
{
    if (unicode == NULL) {
        PyErr_BadInternalCall();
        return -1;
    }
    return unicode_aswidechar(unicode, w, size);
}

wchar_t*
PyUnicode_AsWideCharString(PyObject *unicode,
                           Py_ssize_t *size)
{
    wchar_t* buffer;
    Py_ssize_t buflen;

    if (unicode == NULL) {
        PyErr_BadInternalCall();
        return NULL;
    }

    buflen = unicode_aswidechar(unicode, NULL, 0);
    if (buflen == -1)
        return NULL;
    if (PY_SSIZE_T_MAX / sizeof(wchar_t) < buflen) {
        PyErr_NoMemory();
        return NULL;
    }

    buffer = PyMem_MALLOC(buflen * sizeof(wchar_t));
    if (buffer == NULL) {
        PyErr_NoMemory();
        return NULL;
    }
    buflen = unicode_aswidechar(unicode, buffer, buflen);
    if (buflen == -1) {
        PyMem_FREE(buffer);
        return NULL;
    }
    if (size != NULL)
        *size = buflen;
    return buffer;
}

#endif /* HAVE_WCHAR_H */

PyObject *
PyUnicode_FromOrdinal(int ordinal)
{
    PyObject *v;
    void *data;
    int kind;

    if (ordinal < 0 || ordinal > MAX_UNICODE) {
        PyErr_SetString(PyExc_ValueError,
                        "chr() arg not in range(0x110000)");
        return NULL;
    }

    if ((Py_UCS4)ordinal < 256)
        return get_latin1_char((unsigned char)ordinal);

    v = PyUnicode_New(1, ordinal);
    if (v == NULL)
        return NULL;
    kind = PyUnicode_KIND(v);
    data = PyUnicode_DATA(v);
    PyUnicode_WRITE(kind, data, 0, ordinal);
    assert(_PyUnicode_CheckConsistency(v, 1));
    return v;
}

PyObject *
PyUnicode_FromObject(register PyObject *obj)
{
    /* XXX Perhaps we should make this API an alias of
       PyObject_Str() instead ?! */
    if (PyUnicode_CheckExact(obj)) {
        if (PyUnicode_READY(obj) == -1)
            return NULL;
        Py_INCREF(obj);
        return obj;
    }
    if (PyUnicode_Check(obj)) {
        /* For a Unicode subtype that's not a Unicode object,
           return a true Unicode object with the same data. */
        return _PyUnicode_Copy(obj);
    }
    PyErr_Format(PyExc_TypeError,
                 "Can't convert '%.100s' object to str implicitly",
                 Py_TYPE(obj)->tp_name);
    return NULL;
}

PyObject *
PyUnicode_FromEncodedObject(register PyObject *obj,
                            const char *encoding,
                            const char *errors)
{
    Py_buffer buffer;
    PyObject *v;

    if (obj == NULL) {
        PyErr_BadInternalCall();
        return NULL;
    }

    /* Decoding bytes objects is the most common case and should be fast */
    if (PyBytes_Check(obj)) {
        if (PyBytes_GET_SIZE(obj) == 0)
            _Py_RETURN_UNICODE_EMPTY();
        v = PyUnicode_Decode(
                PyBytes_AS_STRING(obj), PyBytes_GET_SIZE(obj),
                encoding, errors);
        return v;
    }

    if (PyUnicode_Check(obj)) {
        PyErr_SetString(PyExc_TypeError,
                        "decoding str is not supported");
        return NULL;
    }

    /* Retrieve a bytes buffer view through the PEP 3118 buffer interface */
    if (PyObject_GetBuffer(obj, &buffer, PyBUF_SIMPLE) < 0) {
        PyErr_Format(PyExc_TypeError,
                     "coercing to str: need bytes, bytearray "
                     "or buffer-like object, %.80s found",
                     Py_TYPE(obj)->tp_name);
        return NULL;
    }

    if (buffer.len == 0) {
        PyBuffer_Release(&buffer);
        _Py_RETURN_UNICODE_EMPTY();
    }

    v = PyUnicode_Decode((char*) buffer.buf, buffer.len, encoding, errors);
    PyBuffer_Release(&buffer);
    return v;
}

/* Convert encoding to lower case and replace '_' with '-' in order to
   catch e.g. UTF_8. Return 0 on error (encoding is longer than lower_len-1),
   1 on success. */
int
_Py_normalize_encoding(const char *encoding,
                       char *lower,
                       size_t lower_len)
{
    const char *e;
    char *l;
    char *l_end;

    if (encoding == NULL) {
        strcpy(lower, "utf-8");
        return 1;
    }
    e = encoding;
    l = lower;
    l_end = &lower[lower_len - 1];
    while (*e) {
        if (l == l_end)
            return 0;
        if (Py_ISUPPER(*e)) {
            *l++ = Py_TOLOWER(*e++);
        }
        else if (*e == '_') {
            *l++ = '-';
            e++;
        }
        else {
            *l++ = *e++;
        }
    }
    *l = '\0';
    return 1;
}

PyObject *
PyUnicode_Decode(const char *s,
                 Py_ssize_t size,
                 const char *encoding,
                 const char *errors)
{
    PyObject *buffer = NULL, *unicode;
    Py_buffer info;
    char lower[11];  /* Enough for any encoding shortcut */

    /* Shortcuts for common default encodings */
    if (_Py_normalize_encoding(encoding, lower, sizeof(lower))) {
        if ((strcmp(lower, "utf-8") == 0) ||
            (strcmp(lower, "utf8") == 0))
            return PyUnicode_DecodeUTF8Stateful(s, size, errors, NULL);
        else if ((strcmp(lower, "latin-1") == 0) ||
                 (strcmp(lower, "latin1") == 0) ||
                 (strcmp(lower, "iso-8859-1") == 0))
            return PyUnicode_DecodeLatin1(s, size, errors);
#ifdef HAVE_MBCS
        else if (strcmp(lower, "mbcs") == 0)
            return PyUnicode_DecodeMBCS(s, size, errors);
#endif
        else if (strcmp(lower, "ascii") == 0)
            return PyUnicode_DecodeASCII(s, size, errors);
        else if (strcmp(lower, "utf-16") == 0)
            return PyUnicode_DecodeUTF16(s, size, errors, 0);
        else if (strcmp(lower, "utf-32") == 0)
            return PyUnicode_DecodeUTF32(s, size, errors, 0);
    }

    /* Decode via the codec registry */
    buffer = NULL;
    if (PyBuffer_FillInfo(&info, NULL, (void *)s, size, 1, PyBUF_FULL_RO) < 0)
        goto onError;
    buffer = PyMemoryView_FromBuffer(&info);
    if (buffer == NULL)
        goto onError;
    unicode = PyCodec_Decode(buffer, encoding, errors);
    if (unicode == NULL)
        goto onError;
    if (!PyUnicode_Check(unicode)) {
        PyErr_Format(PyExc_TypeError,
                     "decoder did not return a str object (type=%.400s)",
                     Py_TYPE(unicode)->tp_name);
        Py_DECREF(unicode);
        goto onError;
    }
    Py_DECREF(buffer);
    return unicode_result(unicode);

  onError:
    Py_XDECREF(buffer);
    return NULL;
}

PyObject *
PyUnicode_AsDecodedObject(PyObject *unicode,
                          const char *encoding,
                          const char *errors)
{
    PyObject *v;

    if (!PyUnicode_Check(unicode)) {
        PyErr_BadArgument();
        goto onError;
    }

    if (encoding == NULL)
        encoding = PyUnicode_GetDefaultEncoding();

    /* Decode via the codec registry */
    v = PyCodec_Decode(unicode, encoding, errors);
    if (v == NULL)
        goto onError;
    return unicode_result(v);

  onError:
    return NULL;
}

PyObject *
PyUnicode_AsDecodedUnicode(PyObject *unicode,
                           const char *encoding,
                           const char *errors)
{
    PyObject *v;

    if (!PyUnicode_Check(unicode)) {
        PyErr_BadArgument();
        goto onError;
    }

    if (encoding == NULL)
        encoding = PyUnicode_GetDefaultEncoding();

    /* Decode via the codec registry */
    v = PyCodec_Decode(unicode, encoding, errors);
    if (v == NULL)
        goto onError;
    if (!PyUnicode_Check(v)) {
        PyErr_Format(PyExc_TypeError,
                     "decoder did not return a str object (type=%.400s)",
                     Py_TYPE(v)->tp_name);
        Py_DECREF(v);
        goto onError;
    }
    return unicode_result(v);

  onError:
    return NULL;
}

PyObject *
PyUnicode_Encode(const Py_UNICODE *s,
                 Py_ssize_t size,
                 const char *encoding,
                 const char *errors)
{
    PyObject *v, *unicode;

    unicode = PyUnicode_FromUnicode(s, size);
    if (unicode == NULL)
        return NULL;
    v = PyUnicode_AsEncodedString(unicode, encoding, errors);
    Py_DECREF(unicode);
    return v;
}

PyObject *
PyUnicode_AsEncodedObject(PyObject *unicode,
                          const char *encoding,
                          const char *errors)
{
    PyObject *v;

    if (!PyUnicode_Check(unicode)) {
        PyErr_BadArgument();
        goto onError;
    }

    if (encoding == NULL)
        encoding = PyUnicode_GetDefaultEncoding();

    /* Encode via the codec registry */
    v = PyCodec_Encode(unicode, encoding, errors);
    if (v == NULL)
        goto onError;
    return v;

  onError:
    return NULL;
}

static size_t
wcstombs_errorpos(const wchar_t *wstr)
{
    size_t len;
#if SIZEOF_WCHAR_T == 2
    wchar_t buf[3];
#else
    wchar_t buf[2];
#endif
    char outbuf[MB_LEN_MAX];
    const wchar_t *start, *previous;

#if SIZEOF_WCHAR_T == 2
    buf[2] = 0;
#else
    buf[1] = 0;
#endif
    start = wstr;
    while (*wstr != L'\0')
    {
        previous = wstr;
#if SIZEOF_WCHAR_T == 2
        if (Py_UNICODE_IS_HIGH_SURROGATE(wstr[0])
            && Py_UNICODE_IS_LOW_SURROGATE(wstr[1]))
        {
            buf[0] = wstr[0];
            buf[1] = wstr[1];
            wstr += 2;
        }
        else {
            buf[0] = *wstr;
            buf[1] = 0;
            wstr++;
        }
#else
        buf[0] = *wstr;
        wstr++;
#endif
        len = wcstombs(outbuf, buf, sizeof(outbuf));
        if (len == (size_t)-1)
            return previous - start;
    }

    /* failed to find the unencodable character */
    return 0;
}

static int
locale_error_handler(const char *errors, int *surrogateescape)
{
    if (errors == NULL) {
        *surrogateescape = 0;
        return 0;
    }

    if (strcmp(errors, "strict") == 0) {
        *surrogateescape = 0;
        return 0;
    }
    if (strcmp(errors, "surrogateescape") == 0) {
        *surrogateescape = 1;
        return 0;
    }
    PyErr_Format(PyExc_ValueError,
                 "only 'strict' and 'surrogateescape' error handlers "
                 "are supported, not '%s'",
                 errors);
    return -1;
}

PyObject *
PyUnicode_EncodeLocale(PyObject *unicode, const char *errors)
{
    Py_ssize_t wlen, wlen2;
    wchar_t *wstr;
    PyObject *bytes = NULL;
    char *errmsg;
    PyObject *reason;
    PyObject *exc;
    size_t error_pos;
    int surrogateescape;

    if (locale_error_handler(errors, &surrogateescape) < 0)
        return NULL;

    wstr = PyUnicode_AsWideCharString(unicode, &wlen);
    if (wstr == NULL)
        return NULL;

    wlen2 = wcslen(wstr);
    if (wlen2 != wlen) {
        PyMem_Free(wstr);
        PyErr_SetString(PyExc_TypeError, "embedded null character");
        return NULL;
    }

    if (surrogateescape) {
        /* "surrogateescape" error handler */
        char *str;

        str = _Py_wchar2char(wstr, &error_pos);
        if (str == NULL) {
            if (error_pos == (size_t)-1) {
                PyErr_NoMemory();
                PyMem_Free(wstr);
                return NULL;
            }
            else {
                goto encode_error;
            }
        }
        PyMem_Free(wstr);

        bytes = PyBytes_FromString(str);
        PyMem_Free(str);
    }
    else {
        /* strict mode */
        size_t len, len2;

        len = wcstombs(NULL, wstr, 0);
        if (len == (size_t)-1) {
            error_pos = (size_t)-1;
            goto encode_error;
        }

        bytes = PyBytes_FromStringAndSize(NULL, len);
        if (bytes == NULL) {
            PyMem_Free(wstr);
            return NULL;
        }

        len2 = wcstombs(PyBytes_AS_STRING(bytes), wstr, len+1);
        if (len2 == (size_t)-1 || len2 > len) {
            error_pos = (size_t)-1;
            goto encode_error;
        }
        PyMem_Free(wstr);
    }
    return bytes;

encode_error:
    errmsg = strerror(errno);
    assert(errmsg != NULL);

    if (error_pos == (size_t)-1)
        error_pos = wcstombs_errorpos(wstr);

    PyMem_Free(wstr);
    Py_XDECREF(bytes);

    if (errmsg != NULL) {
        size_t errlen;
        wstr = _Py_char2wchar(errmsg, &errlen);
        if (wstr != NULL) {
            reason = PyUnicode_FromWideChar(wstr, errlen);
            PyMem_Free(wstr);
        } else
            errmsg = NULL;
    }
    if (errmsg == NULL)
        reason = PyUnicode_FromString(
            "wcstombs() encountered an unencodable "
            "wide character");
    if (reason == NULL)
        return NULL;

    exc = PyObject_CallFunction(PyExc_UnicodeEncodeError, "sOnnO",
                                "locale", unicode,
                                (Py_ssize_t)error_pos,
                                (Py_ssize_t)(error_pos+1),
                                reason);
    Py_DECREF(reason);
    if (exc != NULL) {
        PyCodec_StrictErrors(exc);
        Py_XDECREF(exc);
    }
    return NULL;
}

PyObject *
PyUnicode_EncodeFSDefault(PyObject *unicode)
{
#ifdef HAVE_MBCS
    return PyUnicode_EncodeCodePage(CP_ACP, unicode, NULL);
#elif defined(__APPLE__)
    return _PyUnicode_AsUTF8String(unicode, "surrogateescape");
#else
    PyInterpreterState *interp = PyThreadState_GET()->interp;
    /* Bootstrap check: if the filesystem codec is implemented in Python, we
       cannot use it to encode and decode filenames before it is loaded. Load
       the Python codec requires to encode at least its own filename. Use the C
       version of the locale codec until the codec registry is initialized and
       the Python codec is loaded.

       Py_FileSystemDefaultEncoding is shared between all interpreters, we
       cannot only rely on it: check also interp->fscodec_initialized for
       subinterpreters. */
    if (Py_FileSystemDefaultEncoding && interp->fscodec_initialized) {
        return PyUnicode_AsEncodedString(unicode,
                                         Py_FileSystemDefaultEncoding,
                                         "surrogateescape");
    }
    else {
        return PyUnicode_EncodeLocale(unicode, "surrogateescape");
    }
#endif
}

PyObject *
PyUnicode_AsEncodedString(PyObject *unicode,
                          const char *encoding,
                          const char *errors)
{
    PyObject *v;
    char lower[11];  /* Enough for any encoding shortcut */

    if (!PyUnicode_Check(unicode)) {
        PyErr_BadArgument();
        return NULL;
    }

    /* Shortcuts for common default encodings */
    if (_Py_normalize_encoding(encoding, lower, sizeof(lower))) {
        if ((strcmp(lower, "utf-8") == 0) ||
            (strcmp(lower, "utf8") == 0))
        {
            if (errors == NULL || strcmp(errors, "strict") == 0)
                return _PyUnicode_AsUTF8String(unicode, NULL);
            else
                return _PyUnicode_AsUTF8String(unicode, errors);
        }
        else if ((strcmp(lower, "latin-1") == 0) ||
                 (strcmp(lower, "latin1") == 0) ||
                 (strcmp(lower, "iso-8859-1") == 0))
            return _PyUnicode_AsLatin1String(unicode, errors);
#ifdef HAVE_MBCS
        else if (strcmp(lower, "mbcs") == 0)
            return PyUnicode_EncodeCodePage(CP_ACP, unicode, errors);
#endif
        else if (strcmp(lower, "ascii") == 0)
            return _PyUnicode_AsASCIIString(unicode, errors);
    }

    /* Encode via the codec registry */
    v = PyCodec_Encode(unicode, encoding, errors);
    if (v == NULL)
        return NULL;

    /* The normal path */
    if (PyBytes_Check(v))
        return v;

    /* If the codec returns a buffer, raise a warning and convert to bytes */
    if (PyByteArray_Check(v)) {
        int error;
        PyObject *b;

        error = PyErr_WarnFormat(PyExc_RuntimeWarning, 1,
            "encoder %s returned bytearray instead of bytes",
            encoding);
        if (error) {
            Py_DECREF(v);
            return NULL;
        }

        b = PyBytes_FromStringAndSize(PyByteArray_AS_STRING(v), Py_SIZE(v));
        Py_DECREF(v);
        return b;
    }

    PyErr_Format(PyExc_TypeError,
                 "encoder did not return a bytes object (type=%.400s)",
                 Py_TYPE(v)->tp_name);
    Py_DECREF(v);
    return NULL;
}

PyObject *
PyUnicode_AsEncodedUnicode(PyObject *unicode,
                           const char *encoding,
                           const char *errors)
{
    PyObject *v;

    if (!PyUnicode_Check(unicode)) {
        PyErr_BadArgument();
        goto onError;
    }

    if (encoding == NULL)
        encoding = PyUnicode_GetDefaultEncoding();

    /* Encode via the codec registry */
    v = PyCodec_Encode(unicode, encoding, errors);
    if (v == NULL)
        goto onError;
    if (!PyUnicode_Check(v)) {
        PyErr_Format(PyExc_TypeError,
                     "encoder did not return an str object (type=%.400s)",
                     Py_TYPE(v)->tp_name);
        Py_DECREF(v);
        goto onError;
    }
    return v;

  onError:
    return NULL;
}

static size_t
mbstowcs_errorpos(const char *str, size_t len)
{
#ifdef HAVE_MBRTOWC
    const char *start = str;
    mbstate_t mbs;
    size_t converted;
    wchar_t ch;

    memset(&mbs, 0, sizeof mbs);
    while (len)
    {
        converted = mbrtowc(&ch, (char*)str, len, &mbs);
        if (converted == 0)
            /* Reached end of string */
            break;
        if (converted == (size_t)-1 || converted == (size_t)-2) {
            /* Conversion error or incomplete character */
            return str - start;
        }
        else {
            str += converted;
            len -= converted;
        }
    }
    /* failed to find the undecodable byte sequence */
    return 0;
#endif
    return 0;
}

PyObject*
PyUnicode_DecodeLocaleAndSize(const char *str, Py_ssize_t len,
                              const char *errors)
{
    wchar_t smallbuf[256];
    size_t smallbuf_len = Py_ARRAY_LENGTH(smallbuf);
    wchar_t *wstr;
    size_t wlen, wlen2;
    PyObject *unicode;
    int surrogateescape;
    size_t error_pos;
    char *errmsg;
    PyObject *reason, *exc;

    if (locale_error_handler(errors, &surrogateescape) < 0)
        return NULL;

    if (str[len] != '\0' || len != strlen(str)) {
        PyErr_SetString(PyExc_TypeError, "embedded null character");
        return NULL;
    }

    if (surrogateescape) {
        /* "surrogateescape" error handler */
        wstr = _Py_char2wchar(str, &wlen);
        if (wstr == NULL) {
            if (wlen == (size_t)-1)
                PyErr_NoMemory();
            else
                PyErr_SetFromErrno(PyExc_OSError);
            return NULL;
        }

        unicode = PyUnicode_FromWideChar(wstr, wlen);
        PyMem_Free(wstr);
    }
    else {
        /* strict mode */
#ifndef HAVE_BROKEN_MBSTOWCS
        wlen = mbstowcs(NULL, str, 0);
#else
        wlen = len;
#endif
        if (wlen == (size_t)-1)
            goto decode_error;
        if (wlen+1 <= smallbuf_len) {
            wstr = smallbuf;
        }
        else {
            if (wlen > PY_SSIZE_T_MAX / sizeof(wchar_t) - 1)
                return PyErr_NoMemory();

            wstr = PyMem_Malloc((wlen+1) * sizeof(wchar_t));
            if (!wstr)
                return PyErr_NoMemory();
        }

        wlen2 = mbstowcs(wstr, str, wlen+1);
        if (wlen2 == (size_t)-1) {
            if (wstr != smallbuf)
                PyMem_Free(wstr);
            goto decode_error;
        }
#ifdef HAVE_BROKEN_MBSTOWCS
        assert(wlen2 == wlen);
#endif
        unicode = PyUnicode_FromWideChar(wstr, wlen2);
        if (wstr != smallbuf)
            PyMem_Free(wstr);
    }
    return unicode;

decode_error:
    errmsg = strerror(errno);
    assert(errmsg != NULL);

    error_pos = mbstowcs_errorpos(str, len);
    if (errmsg != NULL) {
        size_t errlen;
        wstr = _Py_char2wchar(errmsg, &errlen);
        if (wstr != NULL) {
            reason = PyUnicode_FromWideChar(wstr, errlen);
            PyMem_Free(wstr);
        } else
            errmsg = NULL;
    }
    if (errmsg == NULL)
        reason = PyUnicode_FromString(
            "mbstowcs() encountered an invalid multibyte sequence");
    if (reason == NULL)
        return NULL;

    exc = PyObject_CallFunction(PyExc_UnicodeDecodeError, "sy#nnO",
                                "locale", str, len,
                                (Py_ssize_t)error_pos,
                                (Py_ssize_t)(error_pos+1),
                                reason);
    Py_DECREF(reason);
    if (exc != NULL) {
        PyCodec_StrictErrors(exc);
        Py_XDECREF(exc);
    }
    return NULL;
}

PyObject*
PyUnicode_DecodeLocale(const char *str, const char *errors)
{
    Py_ssize_t size = (Py_ssize_t)strlen(str);
    return PyUnicode_DecodeLocaleAndSize(str, size, errors);
}


PyObject*
PyUnicode_DecodeFSDefault(const char *s) {
    Py_ssize_t size = (Py_ssize_t)strlen(s);
    return PyUnicode_DecodeFSDefaultAndSize(s, size);
}

PyObject*
PyUnicode_DecodeFSDefaultAndSize(const char *s, Py_ssize_t size)
{
#ifdef HAVE_MBCS
    return PyUnicode_DecodeMBCS(s, size, NULL);
#elif defined(__APPLE__)
    return PyUnicode_DecodeUTF8Stateful(s, size, "surrogateescape", NULL);
#else
    PyInterpreterState *interp = PyThreadState_GET()->interp;
    /* Bootstrap check: if the filesystem codec is implemented in Python, we
       cannot use it to encode and decode filenames before it is loaded. Load
       the Python codec requires to encode at least its own filename. Use the C
       version of the locale codec until the codec registry is initialized and
       the Python codec is loaded.

       Py_FileSystemDefaultEncoding is shared between all interpreters, we
       cannot only rely on it: check also interp->fscodec_initialized for
       subinterpreters. */
    if (Py_FileSystemDefaultEncoding && interp->fscodec_initialized) {
        return PyUnicode_Decode(s, size,
                                Py_FileSystemDefaultEncoding,
                                "surrogateescape");
    }
    else {
        return PyUnicode_DecodeLocaleAndSize(s, size, "surrogateescape");
    }
#endif
}


int
_PyUnicode_HasNULChars(PyObject* str)
{
    Py_ssize_t pos;

    if (PyUnicode_READY(str) == -1)
        return -1;
    pos = findchar(PyUnicode_DATA(str), PyUnicode_KIND(str),
                   PyUnicode_GET_LENGTH(str), '\0', 1);
    if (pos == -1)
        return 0;
    else
        return 1;
}

int
PyUnicode_FSConverter(PyObject* arg, void* addr)
{
    PyObject *output = NULL;
    Py_ssize_t size;
    void *data;
    if (arg == NULL) {
        Py_DECREF(*(PyObject**)addr);
        return 1;
    }
    if (PyBytes_Check(arg)) {
        output = arg;
        Py_INCREF(output);
    }
    else {
        arg = PyUnicode_FromObject(arg);
        if (!arg)
            return 0;
        output = PyUnicode_EncodeFSDefault(arg);
        Py_DECREF(arg);
        if (!output)
            return 0;
        if (!PyBytes_Check(output)) {
            Py_DECREF(output);
            PyErr_SetString(PyExc_TypeError, "encoder failed to return bytes");
            return 0;
        }
    }
    size = PyBytes_GET_SIZE(output);
    data = PyBytes_AS_STRING(output);
    if (size != strlen(data)) {
        PyErr_SetString(PyExc_TypeError, "embedded NUL character");
        Py_DECREF(output);
        return 0;
    }
    *(PyObject**)addr = output;
    return Py_CLEANUP_SUPPORTED;
}


int
PyUnicode_FSDecoder(PyObject* arg, void* addr)
{
    PyObject *output = NULL;
    if (arg == NULL) {
        Py_DECREF(*(PyObject**)addr);
        return 1;
    }
    if (PyUnicode_Check(arg)) {
        if (PyUnicode_READY(arg) == -1)
            return 0;
        output = arg;
        Py_INCREF(output);
    }
    else {
        arg = PyBytes_FromObject(arg);
        if (!arg)
            return 0;
        output = PyUnicode_DecodeFSDefaultAndSize(PyBytes_AS_STRING(arg),
                                                  PyBytes_GET_SIZE(arg));
        Py_DECREF(arg);
        if (!output)
            return 0;
        if (!PyUnicode_Check(output)) {
            Py_DECREF(output);
            PyErr_SetString(PyExc_TypeError, "decoder failed to return unicode");
            return 0;
        }
    }
    if (PyUnicode_READY(output) == -1) {
        Py_DECREF(output);
        return 0;
    }
    if (findchar(PyUnicode_DATA(output), PyUnicode_KIND(output),
                 PyUnicode_GET_LENGTH(output), 0, 1) >= 0) {
        PyErr_SetString(PyExc_TypeError, "embedded NUL character");
        Py_DECREF(output);
        return 0;
    }
    *(PyObject**)addr = output;
    return Py_CLEANUP_SUPPORTED;
}


char*
PyUnicode_AsUTF8AndSize(PyObject *unicode, Py_ssize_t *psize)
{
    PyObject *bytes;

    if (!PyUnicode_Check(unicode)) {
        PyErr_BadArgument();
        return NULL;
    }
    if (PyUnicode_READY(unicode) == -1)
        return NULL;

    if (PyUnicode_UTF8(unicode) == NULL) {
        assert(!PyUnicode_IS_COMPACT_ASCII(unicode));
        bytes = _PyUnicode_AsUTF8String(unicode, "strict");
        if (bytes == NULL)
            return NULL;
        _PyUnicode_UTF8(unicode) = PyObject_MALLOC(PyBytes_GET_SIZE(bytes) + 1);
        if (_PyUnicode_UTF8(unicode) == NULL) {
            Py_DECREF(bytes);
            return NULL;
        }
        _PyUnicode_UTF8_LENGTH(unicode) = PyBytes_GET_SIZE(bytes);
        Py_MEMCPY(_PyUnicode_UTF8(unicode),
                  PyBytes_AS_STRING(bytes),
                  _PyUnicode_UTF8_LENGTH(unicode) + 1);
        Py_DECREF(bytes);
    }

    if (psize)
        *psize = PyUnicode_UTF8_LENGTH(unicode);
    return PyUnicode_UTF8(unicode);
}

char*
PyUnicode_AsUTF8(PyObject *unicode)
{
    return PyUnicode_AsUTF8AndSize(unicode, NULL);
}

Py_UNICODE *
PyUnicode_AsUnicodeAndSize(PyObject *unicode, Py_ssize_t *size)
{
    const unsigned char *one_byte;
#if SIZEOF_WCHAR_T == 4
    const Py_UCS2 *two_bytes;
#else
    const Py_UCS4 *four_bytes;
    const Py_UCS4 *ucs4_end;
    Py_ssize_t num_surrogates;
#endif
    wchar_t *w;
    wchar_t *wchar_end;

    if (!PyUnicode_Check(unicode)) {
        PyErr_BadArgument();
        return NULL;
    }
    if (_PyUnicode_WSTR(unicode) == NULL) {
        /* Non-ASCII compact unicode object */
        assert(_PyUnicode_KIND(unicode) != 0);
        assert(PyUnicode_IS_READY(unicode));

        if (PyUnicode_KIND(unicode) == PyUnicode_4BYTE_KIND) {
#if SIZEOF_WCHAR_T == 2
            four_bytes = PyUnicode_4BYTE_DATA(unicode);
            ucs4_end = four_bytes + _PyUnicode_LENGTH(unicode);
            num_surrogates = 0;

            for (; four_bytes < ucs4_end; ++four_bytes) {
                if (*four_bytes > 0xFFFF)
                    ++num_surrogates;
            }

            _PyUnicode_WSTR(unicode) = (wchar_t *) PyObject_MALLOC(
                    sizeof(wchar_t) * (_PyUnicode_LENGTH(unicode) + 1 + num_surrogates));
            if (!_PyUnicode_WSTR(unicode)) {
                PyErr_NoMemory();
                return NULL;
            }
            _PyUnicode_WSTR_LENGTH(unicode) = _PyUnicode_LENGTH(unicode) + num_surrogates;

            w = _PyUnicode_WSTR(unicode);
            wchar_end = w + _PyUnicode_WSTR_LENGTH(unicode);
            four_bytes = PyUnicode_4BYTE_DATA(unicode);
            for (; four_bytes < ucs4_end; ++four_bytes, ++w) {
                if (*four_bytes > 0xFFFF) {
                    assert(*four_bytes <= MAX_UNICODE);
                    /* encode surrogate pair in this case */
                    *w++ = Py_UNICODE_HIGH_SURROGATE(*four_bytes);
                    *w   = Py_UNICODE_LOW_SURROGATE(*four_bytes);
                }
                else
                    *w = *four_bytes;

                if (w > wchar_end) {
                    assert(0 && "Miscalculated string end");
                }
            }
            *w = 0;
#else
            /* sizeof(wchar_t) == 4 */
            Py_FatalError("Impossible unicode object state, wstr and str "
                          "should share memory already.");
            return NULL;
#endif
        }
        else {
            _PyUnicode_WSTR(unicode) = (wchar_t *) PyObject_MALLOC(sizeof(wchar_t) *
                                                  (_PyUnicode_LENGTH(unicode) + 1));
            if (!_PyUnicode_WSTR(unicode)) {
                PyErr_NoMemory();
                return NULL;
            }
            if (!PyUnicode_IS_COMPACT_ASCII(unicode))
                _PyUnicode_WSTR_LENGTH(unicode) = _PyUnicode_LENGTH(unicode);
            w = _PyUnicode_WSTR(unicode);
            wchar_end = w + _PyUnicode_LENGTH(unicode);

            if (PyUnicode_KIND(unicode) == PyUnicode_1BYTE_KIND) {
                one_byte = PyUnicode_1BYTE_DATA(unicode);
                for (; w < wchar_end; ++one_byte, ++w)
                    *w = *one_byte;
                /* null-terminate the wstr */
                *w = 0;
            }
            else if (PyUnicode_KIND(unicode) == PyUnicode_2BYTE_KIND) {
#if SIZEOF_WCHAR_T == 4
                two_bytes = PyUnicode_2BYTE_DATA(unicode);
                for (; w < wchar_end; ++two_bytes, ++w)
                    *w = *two_bytes;
                /* null-terminate the wstr */
                *w = 0;
#else
                /* sizeof(wchar_t) == 2 */
                PyObject_FREE(_PyUnicode_WSTR(unicode));
                _PyUnicode_WSTR(unicode) = NULL;
                Py_FatalError("Impossible unicode object state, wstr "
                              "and str should share memory already.");
                return NULL;
#endif
            }
            else {
                assert(0 && "This should never happen.");
            }
        }
    }
    if (size != NULL)
        *size = PyUnicode_WSTR_LENGTH(unicode);
    return _PyUnicode_WSTR(unicode);
}

Py_UNICODE *
PyUnicode_AsUnicode(PyObject *unicode)
{
    return PyUnicode_AsUnicodeAndSize(unicode, NULL);
}


Py_ssize_t
PyUnicode_GetSize(PyObject *unicode)
{
    if (!PyUnicode_Check(unicode)) {
        PyErr_BadArgument();
        goto onError;
    }
    return PyUnicode_GET_SIZE(unicode);

  onError:
    return -1;
}

Py_ssize_t
PyUnicode_GetLength(PyObject *unicode)
{
    if (!PyUnicode_Check(unicode)) {
        PyErr_BadArgument();
        return -1;
    }
    if (PyUnicode_READY(unicode) == -1)
        return -1;
    return PyUnicode_GET_LENGTH(unicode);
}

Py_UCS4
PyUnicode_ReadChar(PyObject *unicode, Py_ssize_t index)
{
    void *data;
    int kind;

    if (!PyUnicode_Check(unicode) || PyUnicode_READY(unicode) == -1) {
        PyErr_BadArgument();
        return (Py_UCS4)-1;
    }
    if (index < 0 || index >= PyUnicode_GET_LENGTH(unicode)) {
        PyErr_SetString(PyExc_IndexError, "string index out of range");
        return (Py_UCS4)-1;
    }
    data = PyUnicode_DATA(unicode);
    kind = PyUnicode_KIND(unicode);
    return PyUnicode_READ(kind, data, index);
}

int
PyUnicode_WriteChar(PyObject *unicode, Py_ssize_t index, Py_UCS4 ch)
{
    if (!PyUnicode_Check(unicode) || !PyUnicode_IS_COMPACT(unicode)) {
        PyErr_BadArgument();
        return -1;
    }
    assert(PyUnicode_IS_READY(unicode));
    if (index < 0 || index >= PyUnicode_GET_LENGTH(unicode)) {
        PyErr_SetString(PyExc_IndexError, "string index out of range");
        return -1;
    }
    if (unicode_check_modifiable(unicode))
        return -1;
    if (ch > PyUnicode_MAX_CHAR_VALUE(unicode)) {
        PyErr_SetString(PyExc_ValueError, "character out of range");
        return -1;
    }
    PyUnicode_WRITE(PyUnicode_KIND(unicode), PyUnicode_DATA(unicode),
                    index, ch);
    return 0;
}

const char *
PyUnicode_GetDefaultEncoding(void)
{
    return "utf-8";
}

/* create or adjust a UnicodeDecodeError */
static void
make_decode_exception(PyObject **exceptionObject,
                      const char *encoding,
                      const char *input, Py_ssize_t length,
                      Py_ssize_t startpos, Py_ssize_t endpos,
                      const char *reason)
{
    if (*exceptionObject == NULL) {
        *exceptionObject = PyUnicodeDecodeError_Create(
            encoding, input, length, startpos, endpos, reason);
    }
    else {
        if (PyUnicodeDecodeError_SetStart(*exceptionObject, startpos))
            goto onError;
        if (PyUnicodeDecodeError_SetEnd(*exceptionObject, endpos))
            goto onError;
        if (PyUnicodeDecodeError_SetReason(*exceptionObject, reason))
            goto onError;
    }
    return;

onError:
    Py_DECREF(*exceptionObject);
    *exceptionObject = NULL;
}

#ifdef HAVE_MBCS
/* error handling callback helper:
   build arguments, call the callback and check the arguments,
   if no exception occurred, copy the replacement to the output
   and adjust various state variables.
   return 0 on success, -1 on error
*/

static int
unicode_decode_call_errorhandler_wchar(
    const char *errors, PyObject **errorHandler,
    const char *encoding, const char *reason,
    const char **input, const char **inend, Py_ssize_t *startinpos,
    Py_ssize_t *endinpos, PyObject **exceptionObject, const char **inptr,
    PyObject **output, Py_ssize_t *outpos)
{
    static char *argparse = "O!n;decoding error handler must return (str, int) tuple";

    PyObject *restuple = NULL;
    PyObject *repunicode = NULL;
    Py_ssize_t outsize;
    Py_ssize_t insize;
    Py_ssize_t requiredsize;
    Py_ssize_t newpos;
    PyObject *inputobj = NULL;
    wchar_t *repwstr;
    Py_ssize_t repwlen;

    assert (_PyUnicode_KIND(*output) == PyUnicode_WCHAR_KIND);
    outsize = _PyUnicode_WSTR_LENGTH(*output);

    if (*errorHandler == NULL) {
        *errorHandler = PyCodec_LookupError(errors);
        if (*errorHandler == NULL)
            goto onError;
    }

    make_decode_exception(exceptionObject,
        encoding,
        *input, *inend - *input,
        *startinpos, *endinpos,
        reason);
    if (*exceptionObject == NULL)
        goto onError;

    restuple = PyObject_CallFunctionObjArgs(*errorHandler, *exceptionObject, NULL);
    if (restuple == NULL)
        goto onError;
    if (!PyTuple_Check(restuple)) {
        PyErr_SetString(PyExc_TypeError, &argparse[4]);
        goto onError;
    }
    if (!PyArg_ParseTuple(restuple, argparse, &PyUnicode_Type, &repunicode, &newpos))
        goto onError;

    /* Copy back the bytes variables, which might have been modified by the
       callback */
    inputobj = PyUnicodeDecodeError_GetObject(*exceptionObject);
    if (!inputobj)
        goto onError;
    if (!PyBytes_Check(inputobj)) {
        PyErr_Format(PyExc_TypeError, "exception attribute object must be bytes");
    }
    *input = PyBytes_AS_STRING(inputobj);
    insize = PyBytes_GET_SIZE(inputobj);
    *inend = *input + insize;
    /* we can DECREF safely, as the exception has another reference,
       so the object won't go away. */
    Py_DECREF(inputobj);

    if (newpos<0)
        newpos = insize+newpos;
    if (newpos<0 || newpos>insize) {
        PyErr_Format(PyExc_IndexError, "position %zd from error handler out of bounds", newpos);
        goto onError;
    }

    repwstr = PyUnicode_AsUnicodeAndSize(repunicode, &repwlen);
    if (repwstr == NULL)
        goto onError;
    /* need more space? (at least enough for what we
       have+the replacement+the rest of the string (starting
       at the new input position), so we won't have to check space
       when there are no errors in the rest of the string) */
    requiredsize = *outpos + repwlen + insize-newpos;
    if (requiredsize > outsize) {
        if (requiredsize < 2*outsize)
            requiredsize = 2*outsize;
        if (unicode_resize(output, requiredsize) < 0)
            goto onError;
    }
    wcsncpy(_PyUnicode_WSTR(*output) + *outpos, repwstr, repwlen);
    *outpos += repwlen;

    *endinpos = newpos;
    *inptr = *input + newpos;

    /* we made it! */
    Py_XDECREF(restuple);
    return 0;

  onError:
    Py_XDECREF(restuple);
    return -1;
}
#endif   /* HAVE_MBCS */

static int
unicode_decode_call_errorhandler_writer(
    const char *errors, PyObject **errorHandler,
    const char *encoding, const char *reason,
    const char **input, const char **inend, Py_ssize_t *startinpos,
    Py_ssize_t *endinpos, PyObject **exceptionObject, const char **inptr,
    _PyUnicodeWriter *writer /* PyObject **output, Py_ssize_t *outpos */)
{
    static char *argparse = "O!n;decoding error handler must return (str, int) tuple";

    PyObject *restuple = NULL;
    PyObject *repunicode = NULL;
    Py_ssize_t insize;
    Py_ssize_t newpos;
    Py_ssize_t replen;
    PyObject *inputobj = NULL;

    if (*errorHandler == NULL) {
        *errorHandler = PyCodec_LookupError(errors);
        if (*errorHandler == NULL)
            goto onError;
    }

    make_decode_exception(exceptionObject,
        encoding,
        *input, *inend - *input,
        *startinpos, *endinpos,
        reason);
    if (*exceptionObject == NULL)
        goto onError;

    restuple = PyObject_CallFunctionObjArgs(*errorHandler, *exceptionObject, NULL);
    if (restuple == NULL)
        goto onError;
    if (!PyTuple_Check(restuple)) {
        PyErr_SetString(PyExc_TypeError, &argparse[4]);
        goto onError;
    }
    if (!PyArg_ParseTuple(restuple, argparse, &PyUnicode_Type, &repunicode, &newpos))
        goto onError;

    /* Copy back the bytes variables, which might have been modified by the
       callback */
    inputobj = PyUnicodeDecodeError_GetObject(*exceptionObject);
    if (!inputobj)
        goto onError;
    if (!PyBytes_Check(inputobj)) {
        PyErr_Format(PyExc_TypeError, "exception attribute object must be bytes");
    }
    *input = PyBytes_AS_STRING(inputobj);
    insize = PyBytes_GET_SIZE(inputobj);
    *inend = *input + insize;
    /* we can DECREF safely, as the exception has another reference,
       so the object won't go away. */
    Py_DECREF(inputobj);

    if (newpos<0)
        newpos = insize+newpos;
    if (newpos<0 || newpos>insize) {
        PyErr_Format(PyExc_IndexError, "position %zd from error handler out of bounds", newpos);
        goto onError;
    }

    if (PyUnicode_READY(repunicode) < 0)
        goto onError;
    replen = PyUnicode_GET_LENGTH(repunicode);
    writer->min_length += replen;
    if (replen > 1)
        writer->overallocate = 1;
    if (_PyUnicodeWriter_WriteStr(writer, repunicode) == -1)
        goto onError;

    *endinpos = newpos;
    *inptr = *input + newpos;

    /* we made it! */
    Py_XDECREF(restuple);
    return 0;

  onError:
    Py_XDECREF(restuple);
    return -1;
}

/* --- UTF-7 Codec -------------------------------------------------------- */

/* See RFC2152 for details.  We encode conservatively and decode liberally. */

/* Three simple macros defining base-64. */

/* Is c a base-64 character? */

#define IS_BASE64(c) \
    (((c) >= 'A' && (c) <= 'Z') ||     \
     ((c) >= 'a' && (c) <= 'z') ||     \
     ((c) >= '0' && (c) <= '9') ||     \
     (c) == '+' || (c) == '/')

/* given that c is a base-64 character, what is its base-64 value? */

#define FROM_BASE64(c)                                                  \
    (((c) >= 'A' && (c) <= 'Z') ? (c) - 'A' :                           \
     ((c) >= 'a' && (c) <= 'z') ? (c) - 'a' + 26 :                      \
     ((c) >= '0' && (c) <= '9') ? (c) - '0' + 52 :                      \
     (c) == '+' ? 62 : 63)

/* What is the base-64 character of the bottom 6 bits of n? */

#define TO_BASE64(n)  \
    ("ABCDEFGHIJKLMNOPQRSTUVWXYZabcdefghijklmnopqrstuvwxyz0123456789+/"[(n) & 0x3f])

/* DECODE_DIRECT: this byte encountered in a UTF-7 string should be
 * decoded as itself.  We are permissive on decoding; the only ASCII
 * byte not decoding to itself is the + which begins a base64
 * string. */

#define DECODE_DIRECT(c)                                \
    ((c) <= 127 && (c) != '+')

/* The UTF-7 encoder treats ASCII characters differently according to
 * whether they are Set D, Set O, Whitespace, or special (i.e. none of
 * the above).  See RFC2152.  This array identifies these different
 * sets:
 * 0 : "Set D"
 *     alphanumeric and '(),-./:?
 * 1 : "Set O"
 *     !"#$%&*;<=>@[]^_`{|}
 * 2 : "whitespace"
 *     ht nl cr sp
 * 3 : special (must be base64 encoded)
 *     everything else (i.e. +\~ and non-printing codes 0-8 11-12 14-31 127)
 */

static
char utf7_category[128] = {
/* nul soh stx etx eot enq ack bel bs  ht  nl  vt  np  cr  so  si  */
    3,  3,  3,  3,  3,  3,  3,  3,  3,  2,  2,  3,  3,  2,  3,  3,
/* dle dc1 dc2 dc3 dc4 nak syn etb can em  sub esc fs  gs  rs  us  */
    3,  3,  3,  3,  3,  3,  3,  3,  3,  3,  3,  3,  3,  3,  3,  3,
/* sp   !   "   #   $   %   &   '   (   )   *   +   ,   -   .   /  */
    2,  1,  1,  1,  1,  1,  1,  0,  0,  0,  1,  3,  0,  0,  0,  0,
/*  0   1   2   3   4   5   6   7   8   9   :   ;   <   =   >   ?  */
    0,  0,  0,  0,  0,  0,  0,  0,  0,  0,  0,  1,  1,  1,  1,  0,
/*  @   A   B   C   D   E   F   G   H   I   J   K   L   M   N   O  */
    1,  0,  0,  0,  0,  0,  0,  0,  0,  0,  0,  0,  0,  0,  0,  0,
/*  P   Q   R   S   T   U   V   W   X   Y   Z   [   \   ]   ^   _  */
    0,  0,  0,  0,  0,  0,  0,  0,  0,  0,  0,  1,  3,  1,  1,  1,
/*  `   a   b   c   d   e   f   g   h   i   j   k   l   m   n   o  */
    1,  0,  0,  0,  0,  0,  0,  0,  0,  0,  0,  0,  0,  0,  0,  0,
/*  p   q   r   s   t   u   v   w   x   y   z   {   |   }   ~  del */
    0,  0,  0,  0,  0,  0,  0,  0,  0,  0,  0,  1,  1,  1,  3,  3,
};

/* ENCODE_DIRECT: this character should be encoded as itself.  The
 * answer depends on whether we are encoding set O as itself, and also
 * on whether we are encoding whitespace as itself.  RFC2152 makes it
 * clear that the answers to these questions vary between
 * applications, so this code needs to be flexible.  */

#define ENCODE_DIRECT(c, directO, directWS)             \
    ((c) < 128 && (c) > 0 &&                            \
     ((utf7_category[(c)] == 0) ||                      \
      (directWS && (utf7_category[(c)] == 2)) ||        \
      (directO && (utf7_category[(c)] == 1))))

PyObject *
PyUnicode_DecodeUTF7(const char *s,
                     Py_ssize_t size,
                     const char *errors)
{
    return PyUnicode_DecodeUTF7Stateful(s, size, errors, NULL);
}

/* The decoder.  The only state we preserve is our read position,
 * i.e. how many characters we have consumed.  So if we end in the
 * middle of a shift sequence we have to back off the read position
 * and the output to the beginning of the sequence, otherwise we lose
 * all the shift state (seen bits, number of bits seen, high
 * surrogate). */

PyObject *
PyUnicode_DecodeUTF7Stateful(const char *s,
                             Py_ssize_t size,
                             const char *errors,
                             Py_ssize_t *consumed)
{
    const char *starts = s;
    Py_ssize_t startinpos;
    Py_ssize_t endinpos;
    const char *e;
    _PyUnicodeWriter writer;
    const char *errmsg = "";
    int inShift = 0;
    Py_ssize_t shiftOutStart;
    unsigned int base64bits = 0;
    unsigned long base64buffer = 0;
    Py_UCS4 surrogate = 0;
    PyObject *errorHandler = NULL;
    PyObject *exc = NULL;

    if (size == 0) {
        if (consumed)
            *consumed = 0;
        _Py_RETURN_UNICODE_EMPTY();
    }

    /* Start off assuming it's all ASCII. Widen later as necessary. */
    _PyUnicodeWriter_Init(&writer);
    writer.min_length = size;

    shiftOutStart = 0;
    e = s + size;

    while (s < e) {
        Py_UCS4 ch;
      restart:
        ch = (unsigned char) *s;

        if (inShift) { /* in a base-64 section */
            if (IS_BASE64(ch)) { /* consume a base-64 character */
                base64buffer = (base64buffer << 6) | FROM_BASE64(ch);
                base64bits += 6;
                s++;
                if (base64bits >= 16) {
                    /* we have enough bits for a UTF-16 value */
                    Py_UCS4 outCh = (Py_UCS4)(base64buffer >> (base64bits-16));
                    base64bits -= 16;
                    base64buffer &= (1 << base64bits) - 1; /* clear high bits */
                    if (surrogate) {
                        /* expecting a second surrogate */
                        if (Py_UNICODE_IS_LOW_SURROGATE(outCh)) {
                            Py_UCS4 ch2 = Py_UNICODE_JOIN_SURROGATES(surrogate, outCh);
                            if (_PyUnicodeWriter_WriteCharInline(&writer, ch2) < 0)
                                goto onError;
                            surrogate = 0;
                            continue;
                        }
                        else {
                            if (_PyUnicodeWriter_WriteCharInline(&writer, surrogate) < 0)
                                goto onError;
                            surrogate = 0;
                        }
                    }
                    if (Py_UNICODE_IS_HIGH_SURROGATE(outCh)) {
                        /* first surrogate */
                        surrogate = outCh;
                    }
                    else {
                        if (_PyUnicodeWriter_WriteCharInline(&writer, outCh) < 0)
                            goto onError;
                    }
                }
            }
            else { /* now leaving a base-64 section */
                inShift = 0;
                s++;
                if (surrogate) {
                    if (_PyUnicodeWriter_WriteCharInline(&writer, surrogate) < 0)
                        goto onError;
                    surrogate = 0;
                }
                if (base64bits > 0) { /* left-over bits */
                    if (base64bits >= 6) {
                        /* We've seen at least one base-64 character */
                        errmsg = "partial character in shift sequence";
                        goto utf7Error;
                    }
                    else {
                        /* Some bits remain; they should be zero */
                        if (base64buffer != 0) {
                            errmsg = "non-zero padding bits in shift sequence";
                            goto utf7Error;
                        }
                    }
                }
                if (ch != '-') {
                    /* '-' is absorbed; other terminating
                       characters are preserved */
                    if (_PyUnicodeWriter_WriteCharInline(&writer, ch) < 0)
                        goto onError;
                }
            }
        }
        else if ( ch == '+' ) {
            startinpos = s-starts;
            s++; /* consume '+' */
            if (s < e && *s == '-') { /* '+-' encodes '+' */
                s++;
                if (_PyUnicodeWriter_WriteCharInline(&writer, '+') < 0)
                    goto onError;
            }
            else { /* begin base64-encoded section */
                inShift = 1;
                shiftOutStart = writer.pos;
                base64bits = 0;
            }
        }
        else if (DECODE_DIRECT(ch)) { /* character decodes as itself */
            s++;
            if (_PyUnicodeWriter_WriteCharInline(&writer, ch) < 0)
                goto onError;
        }
        else {
            startinpos = s-starts;
            s++;
            errmsg = "unexpected special character";
            goto utf7Error;
        }
        continue;
utf7Error:
        endinpos = s-starts;
        if (unicode_decode_call_errorhandler_writer(
                errors, &errorHandler,
                "utf7", errmsg,
                &starts, &e, &startinpos, &endinpos, &exc, &s,
                &writer))
            goto onError;
    }

    /* end of string */

    if (inShift && !consumed) { /* in shift sequence, no more to follow */
        /* if we're in an inconsistent state, that's an error */
        if (surrogate ||
                (base64bits >= 6) ||
                (base64bits > 0 && base64buffer != 0)) {
            endinpos = size;
            if (unicode_decode_call_errorhandler_writer(
                    errors, &errorHandler,
                    "utf7", "unterminated shift sequence",
                    &starts, &e, &startinpos, &endinpos, &exc, &s,
                    &writer))
                goto onError;
            if (s < e)
                goto restart;
        }
    }

    /* return state */
    if (consumed) {
        if (inShift) {
            writer.pos = shiftOutStart; /* back off output */
            *consumed = startinpos;
        }
        else {
            *consumed = s-starts;
        }
    }

    Py_XDECREF(errorHandler);
    Py_XDECREF(exc);
    return _PyUnicodeWriter_Finish(&writer);

  onError:
    Py_XDECREF(errorHandler);
    Py_XDECREF(exc);
    _PyUnicodeWriter_Dealloc(&writer);
    return NULL;
}


PyObject *
_PyUnicode_EncodeUTF7(PyObject *str,
                      int base64SetO,
                      int base64WhiteSpace,
                      const char *errors)
{
    int kind;
    void *data;
    Py_ssize_t len;
    PyObject *v;
    int inShift = 0;
    Py_ssize_t i;
    unsigned int base64bits = 0;
    unsigned long base64buffer = 0;
    char * out;
    char * start;

    if (PyUnicode_READY(str) == -1)
        return NULL;
    kind = PyUnicode_KIND(str);
    data = PyUnicode_DATA(str);
    len = PyUnicode_GET_LENGTH(str);

    if (len == 0)
        return PyBytes_FromStringAndSize(NULL, 0);

    /* It might be possible to tighten this worst case */
    if (len > PY_SSIZE_T_MAX / 8)
        return PyErr_NoMemory();
    v = PyBytes_FromStringAndSize(NULL, len * 8);
    if (v == NULL)
        return NULL;

    start = out = PyBytes_AS_STRING(v);
    for (i = 0; i < len; ++i) {
        Py_UCS4 ch = PyUnicode_READ(kind, data, i);

        if (inShift) {
            if (ENCODE_DIRECT(ch, !base64SetO, !base64WhiteSpace)) {
                /* shifting out */
                if (base64bits) { /* output remaining bits */
                    *out++ = TO_BASE64(base64buffer << (6-base64bits));
                    base64buffer = 0;
                    base64bits = 0;
                }
                inShift = 0;
                /* Characters not in the BASE64 set implicitly unshift the sequence
                   so no '-' is required, except if the character is itself a '-' */
                if (IS_BASE64(ch) || ch == '-') {
                    *out++ = '-';
                }
                *out++ = (char) ch;
            }
            else {
                goto encode_char;
            }
        }
        else { /* not in a shift sequence */
            if (ch == '+') {
                *out++ = '+';
                        *out++ = '-';
            }
            else if (ENCODE_DIRECT(ch, !base64SetO, !base64WhiteSpace)) {
                *out++ = (char) ch;
            }
            else {
                *out++ = '+';
                inShift = 1;
                goto encode_char;
            }
        }
        continue;
encode_char:
        if (ch >= 0x10000) {
            assert(ch <= MAX_UNICODE);

            /* code first surrogate */
            base64bits += 16;
            base64buffer = (base64buffer << 16) | Py_UNICODE_HIGH_SURROGATE(ch);
            while (base64bits >= 6) {
                *out++ = TO_BASE64(base64buffer >> (base64bits-6));
                base64bits -= 6;
            }
            /* prepare second surrogate */
            ch = Py_UNICODE_LOW_SURROGATE(ch);
        }
        base64bits += 16;
        base64buffer = (base64buffer << 16) | ch;
        while (base64bits >= 6) {
            *out++ = TO_BASE64(base64buffer >> (base64bits-6));
            base64bits -= 6;
        }
    }
    if (base64bits)
        *out++= TO_BASE64(base64buffer << (6-base64bits) );
    if (inShift)
        *out++ = '-';
    if (_PyBytes_Resize(&v, out - start) < 0)
        return NULL;
    return v;
}
PyObject *
PyUnicode_EncodeUTF7(const Py_UNICODE *s,
                     Py_ssize_t size,
                     int base64SetO,
                     int base64WhiteSpace,
                     const char *errors)
{
    PyObject *result;
    PyObject *tmp = PyUnicode_FromUnicode(s, size);
    if (tmp == NULL)
        return NULL;
    result = _PyUnicode_EncodeUTF7(tmp, base64SetO,
                                   base64WhiteSpace, errors);
    Py_DECREF(tmp);
    return result;
}

#undef IS_BASE64
#undef FROM_BASE64
#undef TO_BASE64
#undef DECODE_DIRECT
#undef ENCODE_DIRECT

/* --- UTF-8 Codec -------------------------------------------------------- */

PyObject *
PyUnicode_DecodeUTF8(const char *s,
                     Py_ssize_t size,
                     const char *errors)
{
    return PyUnicode_DecodeUTF8Stateful(s, size, errors, NULL);
}

#include "stringlib/asciilib.h"
#include "stringlib/codecs.h"
#include "stringlib/undef.h"

#include "stringlib/ucs1lib.h"
#include "stringlib/codecs.h"
#include "stringlib/undef.h"

#include "stringlib/ucs2lib.h"
#include "stringlib/codecs.h"
#include "stringlib/undef.h"

#include "stringlib/ucs4lib.h"
#include "stringlib/codecs.h"
#include "stringlib/undef.h"

/* Mask to quickly check whether a C 'long' contains a
   non-ASCII, UTF8-encoded char. */
#if (SIZEOF_LONG == 8)
# define ASCII_CHAR_MASK 0x8080808080808080UL
#elif (SIZEOF_LONG == 4)
# define ASCII_CHAR_MASK 0x80808080UL
#else
# error C 'long' size should be either 4 or 8!
#endif

static Py_ssize_t
ascii_decode(const char *start, const char *end, Py_UCS1 *dest)
{
    const char *p = start;
    const char *aligned_end = (const char *) _Py_ALIGN_DOWN(end, SIZEOF_LONG);

    /*
     * Issue #17237: m68k is a bit different from most architectures in
     * that objects do not use "natural alignment" - for example, int and
     * long are only aligned at 2-byte boundaries.  Therefore the assert()
     * won't work; also, tests have shown that skipping the "optimised
     * version" will even speed up m68k.
     */
#if !defined(__m68k__)
#if SIZEOF_LONG <= SIZEOF_VOID_P
    assert(_Py_IS_ALIGNED(dest, SIZEOF_LONG));
    if (_Py_IS_ALIGNED(p, SIZEOF_LONG)) {
        /* Fast path, see in STRINGLIB(utf8_decode) for
           an explanation. */
        /* Help register allocation */
        register const char *_p = p;
        register Py_UCS1 * q = dest;
        while (_p < aligned_end) {
            unsigned long value = *(const unsigned long *) _p;
            if (value & ASCII_CHAR_MASK)
                break;
            *((unsigned long *)q) = value;
            _p += SIZEOF_LONG;
            q += SIZEOF_LONG;
        }
        p = _p;
        while (p < end) {
            if ((unsigned char)*p & 0x80)
                break;
            *q++ = *p++;
        }
        return p - start;
    }
#endif
#endif
    while (p < end) {
        /* Fast path, see in STRINGLIB(utf8_decode) in stringlib/codecs.h
           for an explanation. */
        if (_Py_IS_ALIGNED(p, SIZEOF_LONG)) {
            /* Help register allocation */
            register const char *_p = p;
            while (_p < aligned_end) {
                unsigned long value = *(unsigned long *) _p;
                if (value & ASCII_CHAR_MASK)
                    break;
                _p += SIZEOF_LONG;
            }
            p = _p;
            if (_p == end)
                break;
        }
        if ((unsigned char)*p & 0x80)
            break;
        ++p;
    }
    memcpy(dest, start, p - start);
    return p - start;
}

PyObject *
PyUnicode_DecodeUTF8Stateful(const char *s,
                             Py_ssize_t size,
                             const char *errors,
                             Py_ssize_t *consumed)
{
    _PyUnicodeWriter writer;
    const char *starts = s;
    const char *end = s + size;

    Py_ssize_t startinpos;
    Py_ssize_t endinpos;
    const char *errmsg = "";
    PyObject *errorHandler = NULL;
    PyObject *exc = NULL;

    if (size == 0) {
        if (consumed)
            *consumed = 0;
        _Py_RETURN_UNICODE_EMPTY();
    }

    /* ASCII is equivalent to the first 128 ordinals in Unicode. */
    if (size == 1 && (unsigned char)s[0] < 128) {
        if (consumed)
            *consumed = 1;
        return get_latin1_char((unsigned char)s[0]);
    }

    _PyUnicodeWriter_Init(&writer);
    writer.min_length = size;
    if (_PyUnicodeWriter_Prepare(&writer, writer.min_length, 127) == -1)
        goto onError;

    writer.pos = ascii_decode(s, end, writer.data);
    s += writer.pos;
    while (s < end) {
        Py_UCS4 ch;
        int kind = writer.kind;
        if (kind == PyUnicode_1BYTE_KIND) {
            if (PyUnicode_IS_ASCII(writer.buffer))
                ch = asciilib_utf8_decode(&s, end, writer.data, &writer.pos);
            else
                ch = ucs1lib_utf8_decode(&s, end, writer.data, &writer.pos);
        } else if (kind == PyUnicode_2BYTE_KIND) {
            ch = ucs2lib_utf8_decode(&s, end, writer.data, &writer.pos);
        } else {
            assert(kind == PyUnicode_4BYTE_KIND);
            ch = ucs4lib_utf8_decode(&s, end, writer.data, &writer.pos);
        }

        switch (ch) {
        case 0:
            if (s == end || consumed)
                goto End;
            errmsg = "unexpected end of data";
            startinpos = s - starts;
            endinpos = end - starts;
            break;
        case 1:
            errmsg = "invalid start byte";
            startinpos = s - starts;
            endinpos = startinpos + 1;
            break;
        case 2:
        case 3:
        case 4:
            errmsg = "invalid continuation byte";
            startinpos = s - starts;
            endinpos = startinpos + ch - 1;
            break;
        default:
            if (_PyUnicodeWriter_WriteCharInline(&writer, ch) < 0)
                goto onError;
            continue;
        }

        if (unicode_decode_call_errorhandler_writer(
                errors, &errorHandler,
                "utf-8", errmsg,
                &starts, &end, &startinpos, &endinpos, &exc, &s,
                &writer))
            goto onError;
    }

End:
    if (consumed)
        *consumed = s - starts;

    Py_XDECREF(errorHandler);
    Py_XDECREF(exc);
    return _PyUnicodeWriter_Finish(&writer);

onError:
    Py_XDECREF(errorHandler);
    Py_XDECREF(exc);
    _PyUnicodeWriter_Dealloc(&writer);
    return NULL;
}

#ifdef __APPLE__

/* Simplified UTF-8 decoder using surrogateescape error handler,
   used to decode the command line arguments on Mac OS X.

   Return a pointer to a newly allocated wide character string (use
   PyMem_Free() to free the memory), or NULL on memory allocation error. */

wchar_t*
_Py_DecodeUTF8_surrogateescape(const char *s, Py_ssize_t size)
{
    const char *e;
    wchar_t *unicode;
    Py_ssize_t outpos;

    /* Note: size will always be longer than the resulting Unicode
       character count */
    if (PY_SSIZE_T_MAX / sizeof(wchar_t) < (size + 1))
        return NULL;
    unicode = PyMem_Malloc((size + 1) * sizeof(wchar_t));
    if (!unicode)
        return NULL;

    /* Unpack UTF-8 encoded data */
    e = s + size;
    outpos = 0;
    while (s < e) {
        Py_UCS4 ch;
#if SIZEOF_WCHAR_T == 4
        ch = ucs4lib_utf8_decode(&s, e, (Py_UCS4 *)unicode, &outpos);
#else
        ch = ucs2lib_utf8_decode(&s, e, (Py_UCS2 *)unicode, &outpos);
#endif
        if (ch > 0xFF) {
#if SIZEOF_WCHAR_T == 4
            assert(0);
#else
            assert(Py_UNICODE_IS_SURROGATE(ch));
            /*  compute and append the two surrogates: */
            unicode[outpos++] = (wchar_t)Py_UNICODE_HIGH_SURROGATE(ch);
            unicode[outpos++] = (wchar_t)Py_UNICODE_LOW_SURROGATE(ch);
#endif
        }
        else {
            if (!ch && s == e)
                break;
            /* surrogateescape */
            unicode[outpos++] = 0xDC00 + (unsigned char)*s++;
        }
    }
    unicode[outpos] = L'\0';
    return unicode;
}

#endif /* __APPLE__ */

/* Primary internal function which creates utf8 encoded bytes objects.

   Allocation strategy:  if the string is short, convert into a stack buffer
   and allocate exactly as much space needed at the end.  Else allocate the
   maximum possible needed (4 result bytes per Unicode character), and return
   the excess memory at the end.
*/
PyObject *
_PyUnicode_AsUTF8String(PyObject *unicode, const char *errors)
{
    enum PyUnicode_Kind kind;
    void *data;
    Py_ssize_t size;

    if (!PyUnicode_Check(unicode)) {
        PyErr_BadArgument();
        return NULL;
    }

    if (PyUnicode_READY(unicode) == -1)
        return NULL;

    if (PyUnicode_UTF8(unicode))
        return PyBytes_FromStringAndSize(PyUnicode_UTF8(unicode),
                                         PyUnicode_UTF8_LENGTH(unicode));

    kind = PyUnicode_KIND(unicode);
    data = PyUnicode_DATA(unicode);
    size = PyUnicode_GET_LENGTH(unicode);

    switch (kind) {
    default:
        assert(0);
    case PyUnicode_1BYTE_KIND:
        /* the string cannot be ASCII, or PyUnicode_UTF8() would be set */
        assert(!PyUnicode_IS_ASCII(unicode));
        return ucs1lib_utf8_encoder(unicode, data, size, errors);
    case PyUnicode_2BYTE_KIND:
        return ucs2lib_utf8_encoder(unicode, data, size, errors);
    case PyUnicode_4BYTE_KIND:
        return ucs4lib_utf8_encoder(unicode, data, size, errors);
    }
}

PyObject *
PyUnicode_EncodeUTF8(const Py_UNICODE *s,
                     Py_ssize_t size,
                     const char *errors)
{
    PyObject *v, *unicode;

    unicode = PyUnicode_FromUnicode(s, size);
    if (unicode == NULL)
        return NULL;
    v = _PyUnicode_AsUTF8String(unicode, errors);
    Py_DECREF(unicode);
    return v;
}

PyObject *
PyUnicode_AsUTF8String(PyObject *unicode)
{
    return _PyUnicode_AsUTF8String(unicode, NULL);
}

/* --- UTF-32 Codec ------------------------------------------------------- */

PyObject *
PyUnicode_DecodeUTF32(const char *s,
                      Py_ssize_t size,
                      const char *errors,
                      int *byteorder)
{
    return PyUnicode_DecodeUTF32Stateful(s, size, errors, byteorder, NULL);
}

PyObject *
PyUnicode_DecodeUTF32Stateful(const char *s,
                              Py_ssize_t size,
                              const char *errors,
                              int *byteorder,
                              Py_ssize_t *consumed)
{
    const char *starts = s;
    Py_ssize_t startinpos;
    Py_ssize_t endinpos;
    _PyUnicodeWriter writer;
    const unsigned char *q, *e;
    int le, bo = 0;       /* assume native ordering by default */
    const char *errmsg = "";
    PyObject *errorHandler = NULL;
    PyObject *exc = NULL;

    q = (unsigned char *)s;
    e = q + size;

    if (byteorder)
        bo = *byteorder;

    /* Check for BOM marks (U+FEFF) in the input and adjust current
       byte order setting accordingly. In native mode, the leading BOM
       mark is skipped, in all other modes, it is copied to the output
       stream as-is (giving a ZWNBSP character). */
    if (bo == 0 && size >= 4) {
        Py_UCS4 bom = (q[3] << 24) | (q[2] << 16) | (q[1] << 8) | q[0];
        if (bom == 0x0000FEFF) {
            bo = -1;
            q += 4;
        }
        else if (bom == 0xFFFE0000) {
            bo = 1;
            q += 4;
        }
        if (byteorder)
            *byteorder = bo;
    }

    if (q == e) {
        if (consumed)
            *consumed = size;
        _Py_RETURN_UNICODE_EMPTY();
    }

#ifdef WORDS_BIGENDIAN
    le = bo < 0;
#else
    le = bo <= 0;
#endif

    _PyUnicodeWriter_Init(&writer);
    writer.min_length = (e - q + 3) / 4;
    if (_PyUnicodeWriter_Prepare(&writer, writer.min_length, 127) == -1)
        goto onError;

    while (1) {
        Py_UCS4 ch = 0;
        Py_UCS4 maxch = PyUnicode_MAX_CHAR_VALUE(writer.buffer);

        if (e - q >= 4) {
            enum PyUnicode_Kind kind = writer.kind;
            void *data = writer.data;
            const unsigned char *last = e - 4;
            Py_ssize_t pos = writer.pos;
            if (le) {
                do {
                    ch = (q[3] << 24) | (q[2] << 16) | (q[1] << 8) | q[0];
                    if (ch > maxch)
                        break;
                    PyUnicode_WRITE(kind, data, pos++, ch);
                    q += 4;
                } while (q <= last);
            }
            else {
                do {
                    ch = (q[0] << 24) | (q[1] << 16) | (q[2] << 8) | q[3];
                    if (ch > maxch)
                        break;
                    PyUnicode_WRITE(kind, data, pos++, ch);
                    q += 4;
                } while (q <= last);
            }
            writer.pos = pos;
        }

        if (ch <= maxch) {
            if (q == e || consumed)
                break;
            /* remaining bytes at the end? (size should be divisible by 4) */
            errmsg = "truncated data";
            startinpos = ((const char *)q) - starts;
            endinpos = ((const char *)e) - starts;
        }
        else {
            if (ch < 0x110000) {
                if (_PyUnicodeWriter_WriteCharInline(&writer, ch) < 0)
                    goto onError;
                q += 4;
                continue;
            }
            errmsg = "codepoint not in range(0x110000)";
            startinpos = ((const char *)q) - starts;
            endinpos = startinpos + 4;
        }

        /* The remaining input chars are ignored if the callback
           chooses to skip the input */
        if (unicode_decode_call_errorhandler_writer(
                errors, &errorHandler,
                "utf32", errmsg,
                &starts, (const char **)&e, &startinpos, &endinpos, &exc, (const char **)&q,
                &writer))
            goto onError;
    }

    if (consumed)
        *consumed = (const char *)q-starts;

    Py_XDECREF(errorHandler);
    Py_XDECREF(exc);
    return _PyUnicodeWriter_Finish(&writer);

  onError:
    _PyUnicodeWriter_Dealloc(&writer);
    Py_XDECREF(errorHandler);
    Py_XDECREF(exc);
    return NULL;
}

PyObject *
_PyUnicode_EncodeUTF32(PyObject *str,
                       const char *errors,
                       int byteorder)
{
    int kind;
    void *data;
    Py_ssize_t len;
    PyObject *v;
    unsigned char *p;
    Py_ssize_t nsize, i;
    /* Offsets from p for storing byte pairs in the right order. */
#if PY_LITTLE_ENDIAN
    int iorder[] = {0, 1, 2, 3};
#else
    int iorder[] = {3, 2, 1, 0};
#endif

#define STORECHAR(CH)                           \
    do {                                        \
        p[iorder[3]] = ((CH) >> 24) & 0xff;     \
        p[iorder[2]] = ((CH) >> 16) & 0xff;     \
        p[iorder[1]] = ((CH) >> 8) & 0xff;      \
        p[iorder[0]] = (CH) & 0xff;             \
        p += 4;                                 \
    } while(0)

    if (!PyUnicode_Check(str)) {
        PyErr_BadArgument();
        return NULL;
    }
    if (PyUnicode_READY(str) == -1)
        return NULL;
    kind = PyUnicode_KIND(str);
    data = PyUnicode_DATA(str);
    len = PyUnicode_GET_LENGTH(str);

    nsize = len + (byteorder == 0);
    if (nsize > PY_SSIZE_T_MAX / 4)
        return PyErr_NoMemory();
    v = PyBytes_FromStringAndSize(NULL, nsize * 4);
    if (v == NULL)
        return NULL;

    p = (unsigned char *)PyBytes_AS_STRING(v);
    if (byteorder == 0)
        STORECHAR(0xFEFF);
    if (len == 0)
        goto done;

    if (byteorder == -1) {
        /* force LE */
        iorder[0] = 0;
        iorder[1] = 1;
        iorder[2] = 2;
        iorder[3] = 3;
    }
    else if (byteorder == 1) {
        /* force BE */
        iorder[0] = 3;
        iorder[1] = 2;
        iorder[2] = 1;
        iorder[3] = 0;
    }

    for (i = 0; i < len; i++)
        STORECHAR(PyUnicode_READ(kind, data, i));

  done:
    return v;
#undef STORECHAR
}

PyObject *
PyUnicode_EncodeUTF32(const Py_UNICODE *s,
                      Py_ssize_t size,
                      const char *errors,
                      int byteorder)
{
    PyObject *result;
    PyObject *tmp = PyUnicode_FromUnicode(s, size);
    if (tmp == NULL)
        return NULL;
    result = _PyUnicode_EncodeUTF32(tmp, errors, byteorder);
    Py_DECREF(tmp);
    return result;
}

PyObject *
PyUnicode_AsUTF32String(PyObject *unicode)
{
    return _PyUnicode_EncodeUTF32(unicode, NULL, 0);
}

/* --- UTF-16 Codec ------------------------------------------------------- */

PyObject *
PyUnicode_DecodeUTF16(const char *s,
                      Py_ssize_t size,
                      const char *errors,
                      int *byteorder)
{
    return PyUnicode_DecodeUTF16Stateful(s, size, errors, byteorder, NULL);
}

PyObject *
PyUnicode_DecodeUTF16Stateful(const char *s,
                              Py_ssize_t size,
                              const char *errors,
                              int *byteorder,
                              Py_ssize_t *consumed)
{
    const char *starts = s;
    Py_ssize_t startinpos;
    Py_ssize_t endinpos;
    _PyUnicodeWriter writer;
    const unsigned char *q, *e;
    int bo = 0;       /* assume native ordering by default */
    int native_ordering;
    const char *errmsg = "";
    PyObject *errorHandler = NULL;
    PyObject *exc = NULL;

    q = (unsigned char *)s;
    e = q + size;

    if (byteorder)
        bo = *byteorder;

    /* Check for BOM marks (U+FEFF) in the input and adjust current
       byte order setting accordingly. In native mode, the leading BOM
       mark is skipped, in all other modes, it is copied to the output
       stream as-is (giving a ZWNBSP character). */
    if (bo == 0 && size >= 2) {
        const Py_UCS4 bom = (q[1] << 8) | q[0];
        if (bom == 0xFEFF) {
            q += 2;
            bo = -1;
        }
        else if (bom == 0xFFFE) {
            q += 2;
            bo = 1;
        }
        if (byteorder)
            *byteorder = bo;
    }

    if (q == e) {
        if (consumed)
            *consumed = size;
        _Py_RETURN_UNICODE_EMPTY();
    }

#if PY_LITTLE_ENDIAN
    native_ordering = bo <= 0;
#else
    native_ordering = bo >= 0;
#endif

    /* Note: size will always be longer than the resulting Unicode
       character count */
    _PyUnicodeWriter_Init(&writer);
    writer.min_length = (e - q + 1) / 2;
    if (_PyUnicodeWriter_Prepare(&writer, writer.min_length, 127) == -1)
        goto onError;

    while (1) {
        Py_UCS4 ch = 0;
        if (e - q >= 2) {
            int kind = writer.kind;
            if (kind == PyUnicode_1BYTE_KIND) {
                if (PyUnicode_IS_ASCII(writer.buffer))
                    ch = asciilib_utf16_decode(&q, e,
                            (Py_UCS1*)writer.data, &writer.pos,
                            native_ordering);
                else
                    ch = ucs1lib_utf16_decode(&q, e,
                            (Py_UCS1*)writer.data, &writer.pos,
                            native_ordering);
            } else if (kind == PyUnicode_2BYTE_KIND) {
                ch = ucs2lib_utf16_decode(&q, e,
                        (Py_UCS2*)writer.data, &writer.pos,
                        native_ordering);
            } else {
                assert(kind == PyUnicode_4BYTE_KIND);
                ch = ucs4lib_utf16_decode(&q, e,
                        (Py_UCS4*)writer.data, &writer.pos,
                        native_ordering);
            }
        }

        switch (ch)
        {
        case 0:
            /* remaining byte at the end? (size should be even) */
            if (q == e || consumed)
                goto End;
            errmsg = "truncated data";
            startinpos = ((const char *)q) - starts;
            endinpos = ((const char *)e) - starts;
            break;
            /* The remaining input chars are ignored if the callback
               chooses to skip the input */
        case 1:
            q -= 2;
            if (consumed)
                goto End;
            errmsg = "unexpected end of data";
            startinpos = ((const char *)q) - starts;
            endinpos = ((const char *)e) - starts;
            break;
        case 2:
            errmsg = "illegal encoding";
            startinpos = ((const char *)q) - 2 - starts;
            endinpos = startinpos + 2;
            break;
        case 3:
            errmsg = "illegal UTF-16 surrogate";
            startinpos = ((const char *)q) - 4 - starts;
            endinpos = startinpos + 2;
            break;
        default:
            if (_PyUnicodeWriter_WriteCharInline(&writer, ch) < 0)
                goto onError;
            continue;
        }

        if (unicode_decode_call_errorhandler_writer(
                errors,
                &errorHandler,
                "utf16", errmsg,
                &starts,
                (const char **)&e,
                &startinpos,
                &endinpos,
                &exc,
                (const char **)&q,
                &writer))
            goto onError;
    }

End:
    if (consumed)
        *consumed = (const char *)q-starts;

    Py_XDECREF(errorHandler);
    Py_XDECREF(exc);
    return _PyUnicodeWriter_Finish(&writer);

  onError:
    _PyUnicodeWriter_Dealloc(&writer);
    Py_XDECREF(errorHandler);
    Py_XDECREF(exc);
    return NULL;
}

PyObject *
_PyUnicode_EncodeUTF16(PyObject *str,
                       const char *errors,
                       int byteorder)
{
    enum PyUnicode_Kind kind;
    const void *data;
    Py_ssize_t len;
    PyObject *v;
    unsigned short *out;
    Py_ssize_t bytesize;
    Py_ssize_t pairs;
#if PY_BIG_ENDIAN
    int native_ordering = byteorder >= 0;
#else
    int native_ordering = byteorder <= 0;
#endif

    if (!PyUnicode_Check(str)) {
        PyErr_BadArgument();
        return NULL;
    }
    if (PyUnicode_READY(str) == -1)
        return NULL;
    kind = PyUnicode_KIND(str);
    data = PyUnicode_DATA(str);
    len = PyUnicode_GET_LENGTH(str);

    pairs = 0;
    if (kind == PyUnicode_4BYTE_KIND) {
        const Py_UCS4 *in = (const Py_UCS4 *)data;
        const Py_UCS4 *end = in + len;
        while (in < end)
            if (*in++ >= 0x10000)
                pairs++;
    }
    if (len > PY_SSIZE_T_MAX / 2 - pairs - (byteorder == 0))
        return PyErr_NoMemory();
    bytesize = (len + pairs + (byteorder == 0)) * 2;
    v = PyBytes_FromStringAndSize(NULL, bytesize);
    if (v == NULL)
        return NULL;

    /* output buffer is 2-bytes aligned */
    assert(_Py_IS_ALIGNED(PyBytes_AS_STRING(v), 2));
    out = (unsigned short *)PyBytes_AS_STRING(v);
    if (byteorder == 0)
        *out++ = 0xFEFF;
    if (len == 0)
        goto done;

    switch (kind) {
    case PyUnicode_1BYTE_KIND: {
        ucs1lib_utf16_encode(out, (const Py_UCS1 *)data, len, native_ordering);
        break;
    }
    case PyUnicode_2BYTE_KIND: {
        ucs2lib_utf16_encode(out, (const Py_UCS2 *)data, len, native_ordering);
        break;
    }
    case PyUnicode_4BYTE_KIND: {
        ucs4lib_utf16_encode(out, (const Py_UCS4 *)data, len, native_ordering);
        break;
    }
    default:
        assert(0);
    }

  done:
    return v;
}

PyObject *
PyUnicode_EncodeUTF16(const Py_UNICODE *s,
                      Py_ssize_t size,
                      const char *errors,
                      int byteorder)
{
    PyObject *result;
    PyObject *tmp = PyUnicode_FromUnicode(s, size);
    if (tmp == NULL)
        return NULL;
    result = _PyUnicode_EncodeUTF16(tmp, errors, byteorder);
    Py_DECREF(tmp);
    return result;
}

PyObject *
PyUnicode_AsUTF16String(PyObject *unicode)
{
    return _PyUnicode_EncodeUTF16(unicode, NULL, 0);
}

/* --- Unicode Escape Codec ----------------------------------------------- */

/* Helper function for PyUnicode_DecodeUnicodeEscape, determines
   if all the escapes in the string make it still a valid ASCII string.
   Returns -1 if any escapes were found which cause the string to
   pop out of ASCII range.  Otherwise returns the length of the
   required buffer to hold the string.
   */
static Py_ssize_t
length_of_escaped_ascii_string(const char *s, Py_ssize_t size)
{
    const unsigned char *p = (const unsigned char *)s;
    const unsigned char *end = p + size;
    Py_ssize_t length = 0;

    if (size < 0)
        return -1;

    for (; p < end; ++p) {
        if (*p > 127) {
            /* Non-ASCII */
            return -1;
        }
        else if (*p != '\\') {
            /* Normal character */
            ++length;
        }
        else {
            /* Backslash-escape, check next char */
            ++p;
            /* Escape sequence reaches till end of string or
               non-ASCII follow-up. */
            if (p >= end || *p > 127)
                return -1;
            switch (*p) {
            case '\n':
                /* backslash + \n result in zero characters */
                break;
            case '\\': case '\'': case '\"':
            case 'b': case 'f': case 't':
            case 'n': case 'r': case 'v': case 'a':
                ++length;
                break;
            case '0': case '1': case '2': case '3':
            case '4': case '5': case '6': case '7':
            case 'x': case 'u': case 'U': case 'N':
                /* these do not guarantee ASCII characters */
                return -1;
            default:
                /* count the backslash + the other character */
                length += 2;
            }
        }
    }
    return length;
}

static _PyUnicode_Name_CAPI *ucnhash_CAPI = NULL;

PyObject *
PyUnicode_DecodeUnicodeEscape(const char *s,
                              Py_ssize_t size,
                              const char *errors)
{
    const char *starts = s;
    Py_ssize_t startinpos;
    Py_ssize_t endinpos;
    _PyUnicodeWriter writer;
    const char *end;
    char* message;
    Py_UCS4 chr = 0xffffffff; /* in case 'getcode' messes up */
    PyObject *errorHandler = NULL;
    PyObject *exc = NULL;
    Py_ssize_t len;

    len = length_of_escaped_ascii_string(s, size);
    if (len == 0)
        _Py_RETURN_UNICODE_EMPTY();

    /* After length_of_escaped_ascii_string() there are two alternatives,
       either the string is pure ASCII with named escapes like \n, etc.
       and we determined it's exact size (common case)
       or it contains \x, \u, ... escape sequences.  then we create a
       legacy wchar string and resize it at the end of this function. */
    _PyUnicodeWriter_Init(&writer);
    if (len > 0) {
        writer.min_length = len;
    }
    else {
        /* Escaped strings will always be longer than the resulting
           Unicode string, so we start with size here and then reduce the
           length after conversion to the true value.
           (but if the error callback returns a long replacement string
           we'll have to allocate more space) */
        writer.min_length = size;
    }

    if (size == 0)
        return _PyUnicodeWriter_Finish(&writer);
    end = s + size;

    while (s < end) {
        unsigned char c;
        Py_UCS4 x;
        int digits;

        /* Non-escape characters are interpreted as Unicode ordinals */
        if (*s != '\\') {
            x = (unsigned char)*s;
            s++;
            if (_PyUnicodeWriter_WriteCharInline(&writer, x) < 0)
                goto onError;
            continue;
        }

        startinpos = s-starts;
        /* \ - Escapes */
        s++;
        c = *s++;
        if (s > end)
            c = '\0'; /* Invalid after \ */

        switch (c) {

            /* \x escapes */
#define WRITECHAR(ch)                                                      \
            do {                                                           \
                if (_PyUnicodeWriter_WriteCharInline(&writer, (ch)) < 0)    \
                    goto onError;                                          \
            } while(0)

        case '\n': break;
        case '\\': WRITECHAR('\\'); break;
        case '\'': WRITECHAR('\''); break;
        case '\"': WRITECHAR('\"'); break;
        case 'b': WRITECHAR('\b'); break;
        /* FF */
        case 'f': WRITECHAR('\014'); break;
        case 't': WRITECHAR('\t'); break;
        case 'n': WRITECHAR('\n'); break;
        case 'r': WRITECHAR('\r'); break;
        /* VT */
        case 'v': WRITECHAR('\013'); break;
        /* BEL, not classic C */
        case 'a': WRITECHAR('\007'); break;

            /* \OOO (octal) escapes */
        case '0': case '1': case '2': case '3':
        case '4': case '5': case '6': case '7':
            x = s[-1] - '0';
            if (s < end && '0' <= *s && *s <= '7') {
                x = (x<<3) + *s++ - '0';
                if (s < end && '0' <= *s && *s <= '7')
                    x = (x<<3) + *s++ - '0';
            }
            WRITECHAR(x);
            break;

            /* hex escapes */
            /* \xXX */
        case 'x':
            digits = 2;
            message = "truncated \\xXX escape";
            goto hexescape;

            /* \uXXXX */
        case 'u':
            digits = 4;
            message = "truncated \\uXXXX escape";
            goto hexescape;

            /* \UXXXXXXXX */
        case 'U':
            digits = 8;
            message = "truncated \\UXXXXXXXX escape";
        hexescape:
            chr = 0;
            if (end - s < digits) {
                /* count only hex digits */
                for (; s < end; ++s) {
                    c = (unsigned char)*s;
                    if (!Py_ISXDIGIT(c))
                        goto error;
                }
                goto error;
            }
            for (; digits--; ++s) {
                c = (unsigned char)*s;
                if (!Py_ISXDIGIT(c))
                    goto error;
                chr = (chr<<4) & ~0xF;
                if (c >= '0' && c <= '9')
                    chr += c - '0';
                else if (c >= 'a' && c <= 'f')
                    chr += 10 + c - 'a';
                else
                    chr += 10 + c - 'A';
            }
            if (chr == 0xffffffff && PyErr_Occurred())
                /* _decoding_error will have already written into the
                   target buffer. */
                break;
        store:
            /* when we get here, chr is a 32-bit unicode character */
            message = "illegal Unicode character";
            if (chr > MAX_UNICODE)
                goto error;
            WRITECHAR(chr);
            break;

            /* \N{name} */
        case 'N':
            message = "malformed \\N character escape";
            if (ucnhash_CAPI == NULL) {
                /* load the unicode data module */
                ucnhash_CAPI = (_PyUnicode_Name_CAPI *)PyCapsule_Import(
                                                PyUnicodeData_CAPSULE_NAME, 1);
                if (ucnhash_CAPI == NULL)
                    goto ucnhashError;
            }
            if (*s == '{') {
                const char *start = s+1;
                /* look for the closing brace */
                while (*s != '}' && s < end)
                    s++;
                if (s > start && s < end && *s == '}') {
                    /* found a name.  look it up in the unicode database */
                    message = "unknown Unicode character name";
                    s++;
                    if (s - start - 1 <= INT_MAX &&
                        ucnhash_CAPI->getcode(NULL, start, (int)(s-start-1),
                                              &chr, 0))
                        goto store;
                }
            }
            goto error;

        default:
            if (s > end) {
                message = "\\ at end of string";
                s--;
                goto error;
            }
            else {
                WRITECHAR('\\');
                WRITECHAR((unsigned char)s[-1]);
            }
            break;
        }
        continue;

      error:
        endinpos = s-starts;
        if (unicode_decode_call_errorhandler_writer(
                errors, &errorHandler,
                "unicodeescape", message,
                &starts, &end, &startinpos, &endinpos, &exc, &s,
                &writer))
            goto onError;
        continue;
    }
#undef WRITECHAR

    Py_XDECREF(errorHandler);
    Py_XDECREF(exc);
    return _PyUnicodeWriter_Finish(&writer);

  ucnhashError:
    PyErr_SetString(
        PyExc_UnicodeError,
        "\\N escapes not supported (can't load unicodedata module)"
        );
    _PyUnicodeWriter_Dealloc(&writer);
    Py_XDECREF(errorHandler);
    Py_XDECREF(exc);
    return NULL;

  onError:
    _PyUnicodeWriter_Dealloc(&writer);
    Py_XDECREF(errorHandler);
    Py_XDECREF(exc);
    return NULL;
}

/* Return a Unicode-Escape string version of the Unicode object.

   If quotes is true, the string is enclosed in u"" or u'' quotes as
   appropriate.

*/

PyObject *
PyUnicode_AsUnicodeEscapeString(PyObject *unicode)
{
    Py_ssize_t i, len;
    PyObject *repr;
    char *p;
    int kind;
    void *data;
    Py_ssize_t expandsize = 0;

    /* Initial allocation is based on the longest-possible character
       escape.

       For UCS1 strings it's '\xxx', 4 bytes per source character.
       For UCS2 strings it's '\uxxxx', 6 bytes per source character.
       For UCS4 strings it's '\U00xxxxxx', 10 bytes per source character.
    */

    if (!PyUnicode_Check(unicode)) {
        PyErr_BadArgument();
        return NULL;
    }
    if (PyUnicode_READY(unicode) == -1)
        return NULL;
    len = PyUnicode_GET_LENGTH(unicode);
    kind = PyUnicode_KIND(unicode);
    data = PyUnicode_DATA(unicode);
    switch (kind) {
    case PyUnicode_1BYTE_KIND: expandsize = 4; break;
    case PyUnicode_2BYTE_KIND: expandsize = 6; break;
    case PyUnicode_4BYTE_KIND: expandsize = 10; break;
    }

    if (len == 0)
        return PyBytes_FromStringAndSize(NULL, 0);

    if (len > (PY_SSIZE_T_MAX - 2 - 1) / expandsize)
        return PyErr_NoMemory();

    repr = PyBytes_FromStringAndSize(NULL,
                                     2
                                     + expandsize*len
                                     + 1);
    if (repr == NULL)
        return NULL;

    p = PyBytes_AS_STRING(repr);

    for (i = 0; i < len; i++) {
        Py_UCS4 ch = PyUnicode_READ(kind, data, i);

        /* Escape backslashes */
        if (ch == '\\') {
            *p++ = '\\';
            *p++ = (char) ch;
            continue;
        }

        /* Map 21-bit characters to '\U00xxxxxx' */
        else if (ch >= 0x10000) {
            assert(ch <= MAX_UNICODE);
            *p++ = '\\';
            *p++ = 'U';
            *p++ = Py_hexdigits[(ch >> 28) & 0x0000000F];
            *p++ = Py_hexdigits[(ch >> 24) & 0x0000000F];
            *p++ = Py_hexdigits[(ch >> 20) & 0x0000000F];
            *p++ = Py_hexdigits[(ch >> 16) & 0x0000000F];
            *p++ = Py_hexdigits[(ch >> 12) & 0x0000000F];
            *p++ = Py_hexdigits[(ch >> 8) & 0x0000000F];
            *p++ = Py_hexdigits[(ch >> 4) & 0x0000000F];
            *p++ = Py_hexdigits[ch & 0x0000000F];
            continue;
        }

        /* Map 16-bit characters to '\uxxxx' */
        if (ch >= 256) {
            *p++ = '\\';
            *p++ = 'u';
            *p++ = Py_hexdigits[(ch >> 12) & 0x000F];
            *p++ = Py_hexdigits[(ch >> 8) & 0x000F];
            *p++ = Py_hexdigits[(ch >> 4) & 0x000F];
            *p++ = Py_hexdigits[ch & 0x000F];
        }

        /* Map special whitespace to '\t', \n', '\r' */
        else if (ch == '\t') {
            *p++ = '\\';
            *p++ = 't';
        }
        else if (ch == '\n') {
            *p++ = '\\';
            *p++ = 'n';
        }
        else if (ch == '\r') {
            *p++ = '\\';
            *p++ = 'r';
        }

        /* Map non-printable US ASCII to '\xhh' */
        else if (ch < ' ' || ch >= 0x7F) {
            *p++ = '\\';
            *p++ = 'x';
            *p++ = Py_hexdigits[(ch >> 4) & 0x000F];
            *p++ = Py_hexdigits[ch & 0x000F];
        }

        /* Copy everything else as-is */
        else
            *p++ = (char) ch;
    }

    assert(p - PyBytes_AS_STRING(repr) > 0);
    if (_PyBytes_Resize(&repr, p - PyBytes_AS_STRING(repr)) < 0)
        return NULL;
    return repr;
}

PyObject *
PyUnicode_EncodeUnicodeEscape(const Py_UNICODE *s,
                              Py_ssize_t size)
{
    PyObject *result;
    PyObject *tmp = PyUnicode_FromUnicode(s, size);
    if (tmp == NULL)
        return NULL;
    result = PyUnicode_AsUnicodeEscapeString(tmp);
    Py_DECREF(tmp);
    return result;
}

/* --- Raw Unicode Escape Codec ------------------------------------------- */

PyObject *
PyUnicode_DecodeRawUnicodeEscape(const char *s,
                                 Py_ssize_t size,
                                 const char *errors)
{
    const char *starts = s;
    Py_ssize_t startinpos;
    Py_ssize_t endinpos;
    _PyUnicodeWriter writer;
    const char *end;
    const char *bs;
    PyObject *errorHandler = NULL;
    PyObject *exc = NULL;

    if (size == 0)
        _Py_RETURN_UNICODE_EMPTY();

    /* Escaped strings will always be longer than the resulting
       Unicode string, so we start with size here and then reduce the
       length after conversion to the true value. (But decoding error
       handler might have to resize the string) */
    _PyUnicodeWriter_Init(&writer);
    writer.min_length = size;

    end = s + size;
    while (s < end) {
        unsigned char c;
        Py_UCS4 x;
        int i;
        int count;

        /* Non-escape characters are interpreted as Unicode ordinals */
        if (*s != '\\') {
            x = (unsigned char)*s++;
            if (_PyUnicodeWriter_WriteCharInline(&writer, x) < 0)
                goto onError;
            continue;
        }
        startinpos = s-starts;

        /* \u-escapes are only interpreted iff the number of leading
           backslashes if odd */
        bs = s;
        for (;s < end;) {
            if (*s != '\\')
                break;
            x = (unsigned char)*s++;
            if (_PyUnicodeWriter_WriteCharInline(&writer, x) < 0)
                goto onError;
        }
        if (((s - bs) & 1) == 0 ||
            s >= end ||
            (*s != 'u' && *s != 'U')) {
            continue;
        }
        writer.pos--;
        count = *s=='u' ? 4 : 8;
        s++;

        /* \uXXXX with 4 hex digits, \Uxxxxxxxx with 8 */
        for (x = 0, i = 0; i < count; ++i, ++s) {
            c = (unsigned char)*s;
            if (!Py_ISXDIGIT(c)) {
                endinpos = s-starts;
                if (unicode_decode_call_errorhandler_writer(
                        errors, &errorHandler,
                        "rawunicodeescape", "truncated \\uXXXX",
                        &starts, &end, &startinpos, &endinpos, &exc, &s,
                        &writer))
                    goto onError;
                goto nextByte;
            }
            x = (x<<4) & ~0xF;
            if (c >= '0' && c <= '9')
                x += c - '0';
            else if (c >= 'a' && c <= 'f')
                x += 10 + c - 'a';
            else
                x += 10 + c - 'A';
        }
        if (x <= MAX_UNICODE) {
            if (_PyUnicodeWriter_WriteCharInline(&writer, x) < 0)
                goto onError;
        }
        else {
            endinpos = s-starts;
            if (unicode_decode_call_errorhandler_writer(
                    errors, &errorHandler,
                    "rawunicodeescape", "\\Uxxxxxxxx out of range",
                    &starts, &end, &startinpos, &endinpos, &exc, &s,
                    &writer))
                goto onError;
        }
      nextByte:
        ;
    }
    Py_XDECREF(errorHandler);
    Py_XDECREF(exc);
    return _PyUnicodeWriter_Finish(&writer);

  onError:
    _PyUnicodeWriter_Dealloc(&writer);
    Py_XDECREF(errorHandler);
    Py_XDECREF(exc);
    return NULL;
}


PyObject *
PyUnicode_AsRawUnicodeEscapeString(PyObject *unicode)
{
    PyObject *repr;
    char *p;
    char *q;
    Py_ssize_t expandsize, pos;
    int kind;
    void *data;
    Py_ssize_t len;

    if (!PyUnicode_Check(unicode)) {
        PyErr_BadArgument();
        return NULL;
    }
    if (PyUnicode_READY(unicode) == -1)
        return NULL;
    kind = PyUnicode_KIND(unicode);
    data = PyUnicode_DATA(unicode);
    len = PyUnicode_GET_LENGTH(unicode);
    /* 4 byte characters can take up 10 bytes, 2 byte characters can take up 6
       bytes, and 1 byte characters 4. */
    expandsize = kind * 2 + 2;

    if (len > PY_SSIZE_T_MAX / expandsize)
        return PyErr_NoMemory();

    repr = PyBytes_FromStringAndSize(NULL, expandsize * len);
    if (repr == NULL)
        return NULL;
    if (len == 0)
        return repr;

    p = q = PyBytes_AS_STRING(repr);
    for (pos = 0; pos < len; pos++) {
        Py_UCS4 ch = PyUnicode_READ(kind, data, pos);
        /* Map 32-bit characters to '\Uxxxxxxxx' */
        if (ch >= 0x10000) {
            assert(ch <= MAX_UNICODE);
            *p++ = '\\';
            *p++ = 'U';
            *p++ = Py_hexdigits[(ch >> 28) & 0xf];
            *p++ = Py_hexdigits[(ch >> 24) & 0xf];
            *p++ = Py_hexdigits[(ch >> 20) & 0xf];
            *p++ = Py_hexdigits[(ch >> 16) & 0xf];
            *p++ = Py_hexdigits[(ch >> 12) & 0xf];
            *p++ = Py_hexdigits[(ch >> 8) & 0xf];
            *p++ = Py_hexdigits[(ch >> 4) & 0xf];
            *p++ = Py_hexdigits[ch & 15];
        }
        /* Map 16-bit characters to '\uxxxx' */
        else if (ch >= 256) {
            *p++ = '\\';
            *p++ = 'u';
            *p++ = Py_hexdigits[(ch >> 12) & 0xf];
            *p++ = Py_hexdigits[(ch >> 8) & 0xf];
            *p++ = Py_hexdigits[(ch >> 4) & 0xf];
            *p++ = Py_hexdigits[ch & 15];
        }
        /* Copy everything else as-is */
        else
            *p++ = (char) ch;
    }

    assert(p > q);
    if (_PyBytes_Resize(&repr, p - q) < 0)
        return NULL;
    return repr;
}

PyObject *
PyUnicode_EncodeRawUnicodeEscape(const Py_UNICODE *s,
                                 Py_ssize_t size)
{
    PyObject *result;
    PyObject *tmp = PyUnicode_FromUnicode(s, size);
    if (tmp == NULL)
        return NULL;
    result = PyUnicode_AsRawUnicodeEscapeString(tmp);
    Py_DECREF(tmp);
    return result;
}

/* --- Unicode Internal Codec ------------------------------------------- */

PyObject *
_PyUnicode_DecodeUnicodeInternal(const char *s,
                                 Py_ssize_t size,
                                 const char *errors)
{
    const char *starts = s;
    Py_ssize_t startinpos;
    Py_ssize_t endinpos;
    _PyUnicodeWriter writer;
    const char *end;
    const char *reason;
    PyObject *errorHandler = NULL;
    PyObject *exc = NULL;

    if (PyErr_WarnEx(PyExc_DeprecationWarning,
                     "unicode_internal codec has been deprecated",
                     1))
        return NULL;

    if (size == 0)
        _Py_RETURN_UNICODE_EMPTY();

    _PyUnicodeWriter_Init(&writer);
    if (size / Py_UNICODE_SIZE > PY_SSIZE_T_MAX - 1) {
        PyErr_NoMemory();
        goto onError;
    }
    writer.min_length = (size + (Py_UNICODE_SIZE - 1)) / Py_UNICODE_SIZE;

    end = s + size;
    while (s < end) {
        Py_UNICODE uch;
        Py_UCS4 ch;
        if (end - s < Py_UNICODE_SIZE) {
            endinpos = end-starts;
            reason = "truncated input";
            goto error;
        }
        /* We copy the raw representation one byte at a time because the
           pointer may be unaligned (see test_codeccallbacks). */
        ((char *) &uch)[0] = s[0];
        ((char *) &uch)[1] = s[1];
#ifdef Py_UNICODE_WIDE
        ((char *) &uch)[2] = s[2];
        ((char *) &uch)[3] = s[3];
#endif
        ch = uch;
#ifdef Py_UNICODE_WIDE
        /* We have to sanity check the raw data, otherwise doom looms for
           some malformed UCS-4 data. */
        if (ch > 0x10ffff) {
            endinpos = s - starts + Py_UNICODE_SIZE;
            reason = "illegal code point (> 0x10FFFF)";
            goto error;
        }
#endif
        s += Py_UNICODE_SIZE;
#ifndef Py_UNICODE_WIDE
        if (Py_UNICODE_IS_HIGH_SURROGATE(ch) && end - s >= Py_UNICODE_SIZE)
        {
            Py_UNICODE uch2;
            ((char *) &uch2)[0] = s[0];
            ((char *) &uch2)[1] = s[1];
            if (Py_UNICODE_IS_LOW_SURROGATE(uch2))
            {
                ch = Py_UNICODE_JOIN_SURROGATES(uch, uch2);
                s += Py_UNICODE_SIZE;
            }
        }
#endif

        if (_PyUnicodeWriter_WriteCharInline(&writer, ch) < 0)
            goto onError;
        continue;

  error:
        startinpos = s - starts;
        if (unicode_decode_call_errorhandler_writer(
                errors, &errorHandler,
                "unicode_internal", reason,
                &starts, &end, &startinpos, &endinpos, &exc, &s,
                &writer))
            goto onError;
    }

    Py_XDECREF(errorHandler);
    Py_XDECREF(exc);
    return _PyUnicodeWriter_Finish(&writer);

  onError:
    _PyUnicodeWriter_Dealloc(&writer);
    Py_XDECREF(errorHandler);
    Py_XDECREF(exc);
    return NULL;
}

/* --- Latin-1 Codec ------------------------------------------------------ */

PyObject *
PyUnicode_DecodeLatin1(const char *s,
                       Py_ssize_t size,
                       const char *errors)
{
    /* Latin-1 is equivalent to the first 256 ordinals in Unicode. */
    return _PyUnicode_FromUCS1((unsigned char*)s, size);
}

/* create or adjust a UnicodeEncodeError */
static void
make_encode_exception(PyObject **exceptionObject,
                      const char *encoding,
                      PyObject *unicode,
                      Py_ssize_t startpos, Py_ssize_t endpos,
                      const char *reason)
{
    if (*exceptionObject == NULL) {
        *exceptionObject = PyObject_CallFunction(
            PyExc_UnicodeEncodeError, "sOnns",
            encoding, unicode, startpos, endpos, reason);
    }
    else {
        if (PyUnicodeEncodeError_SetStart(*exceptionObject, startpos))
            goto onError;
        if (PyUnicodeEncodeError_SetEnd(*exceptionObject, endpos))
            goto onError;
        if (PyUnicodeEncodeError_SetReason(*exceptionObject, reason))
            goto onError;
        return;
      onError:
        Py_DECREF(*exceptionObject);
        *exceptionObject = NULL;
    }
}

/* raises a UnicodeEncodeError */
static void
raise_encode_exception(PyObject **exceptionObject,
                       const char *encoding,
                       PyObject *unicode,
                       Py_ssize_t startpos, Py_ssize_t endpos,
                       const char *reason)
{
    make_encode_exception(exceptionObject,
                          encoding, unicode, startpos, endpos, reason);
    if (*exceptionObject != NULL)
        PyCodec_StrictErrors(*exceptionObject);
}

/* error handling callback helper:
   build arguments, call the callback and check the arguments,
   put the result into newpos and return the replacement string, which
   has to be freed by the caller */
static PyObject *
unicode_encode_call_errorhandler(const char *errors,
                                 PyObject **errorHandler,
                                 const char *encoding, const char *reason,
                                 PyObject *unicode, PyObject **exceptionObject,
                                 Py_ssize_t startpos, Py_ssize_t endpos,
                                 Py_ssize_t *newpos)
{
    static char *argparse = "On;encoding error handler must return (str/bytes, int) tuple";
    Py_ssize_t len;
    PyObject *restuple;
    PyObject *resunicode;

    if (*errorHandler == NULL) {
        *errorHandler = PyCodec_LookupError(errors);
        if (*errorHandler == NULL)
            return NULL;
    }

    if (PyUnicode_READY(unicode) == -1)
        return NULL;
    len = PyUnicode_GET_LENGTH(unicode);

    make_encode_exception(exceptionObject,
                          encoding, unicode, startpos, endpos, reason);
    if (*exceptionObject == NULL)
        return NULL;

    restuple = PyObject_CallFunctionObjArgs(
        *errorHandler, *exceptionObject, NULL);
    if (restuple == NULL)
        return NULL;
    if (!PyTuple_Check(restuple)) {
        PyErr_SetString(PyExc_TypeError, &argparse[3]);
        Py_DECREF(restuple);
        return NULL;
    }
    if (!PyArg_ParseTuple(restuple, argparse,
                          &resunicode, newpos)) {
        Py_DECREF(restuple);
        return NULL;
    }
    if (!PyUnicode_Check(resunicode) && !PyBytes_Check(resunicode)) {
        PyErr_SetString(PyExc_TypeError, &argparse[3]);
        Py_DECREF(restuple);
        return NULL;
    }
    if (*newpos<0)
        *newpos = len + *newpos;
    if (*newpos<0 || *newpos>len) {
        PyErr_Format(PyExc_IndexError, "position %zd from error handler out of bounds", *newpos);
        Py_DECREF(restuple);
        return NULL;
    }
    Py_INCREF(resunicode);
    Py_DECREF(restuple);
    return resunicode;
}

static PyObject *
unicode_encode_ucs1(PyObject *unicode,
                    const char *errors,
                    unsigned int limit)
{
    /* input state */
    Py_ssize_t pos=0, size;
    int kind;
    void *data;
    /* output object */
    PyObject *res;
    /* pointer into the output */
    char *str;
    /* current output position */
    Py_ssize_t ressize;
    const char *encoding = (limit == 256) ? "latin-1" : "ascii";
    const char *reason = (limit == 256) ? "ordinal not in range(256)" : "ordinal not in range(128)";
    PyObject *errorHandler = NULL;
    PyObject *exc = NULL;
    /* the following variable is used for caching string comparisons
     * -1=not initialized, 0=unknown, 1=strict, 2=replace, 3=ignore, 4=xmlcharrefreplace */
    int known_errorHandler = -1;

    if (PyUnicode_READY(unicode) == -1)
        return NULL;
    size = PyUnicode_GET_LENGTH(unicode);
    kind = PyUnicode_KIND(unicode);
    data = PyUnicode_DATA(unicode);
    /* allocate enough for a simple encoding without
       replacements, if we need more, we'll resize */
    if (size == 0)
        return PyBytes_FromStringAndSize(NULL, 0);
    res = PyBytes_FromStringAndSize(NULL, size);
    if (res == NULL)
        return NULL;
    str = PyBytes_AS_STRING(res);
    ressize = size;

    while (pos < size) {
        Py_UCS4 c = PyUnicode_READ(kind, data, pos);

        /* can we encode this? */
        if (c<limit) {
            /* no overflow check, because we know that the space is enough */
            *str++ = (char)c;
            ++pos;
        }
        else {
            Py_ssize_t requiredsize;
            PyObject *repunicode;
            Py_ssize_t repsize, newpos, respos, i;
            /* startpos for collecting unencodable chars */
            Py_ssize_t collstart = pos;
            Py_ssize_t collend = pos;
            /* find all unecodable characters */
            while ((collend < size) && (PyUnicode_READ(kind, data, collend)>=limit))
                ++collend;
            /* cache callback name lookup (if not done yet, i.e. it's the first error) */
            if (known_errorHandler==-1) {
                if ((errors==NULL) || (!strcmp(errors, "strict")))
                    known_errorHandler = 1;
                else if (!strcmp(errors, "replace"))
                    known_errorHandler = 2;
                else if (!strcmp(errors, "ignore"))
                    known_errorHandler = 3;
                else if (!strcmp(errors, "xmlcharrefreplace"))
                    known_errorHandler = 4;
                else
                    known_errorHandler = 0;
            }
            switch (known_errorHandler) {
            case 1: /* strict */
                raise_encode_exception(&exc, encoding, unicode, collstart, collend, reason);
                goto onError;
            case 2: /* replace */
                while (collstart++<collend)
                    *str++ = '?'; /* fall through */
            case 3: /* ignore */
                pos = collend;
                break;
            case 4: /* xmlcharrefreplace */
                respos = str - PyBytes_AS_STRING(res);
                /* determine replacement size */
                for (i = collstart, repsize = 0; i < collend; ++i) {
                    Py_UCS4 ch = PyUnicode_READ(kind, data, i);
                    if (ch < 10)
                        repsize += 2+1+1;
                    else if (ch < 100)
                        repsize += 2+2+1;
                    else if (ch < 1000)
                        repsize += 2+3+1;
                    else if (ch < 10000)
                        repsize += 2+4+1;
                    else if (ch < 100000)
                        repsize += 2+5+1;
                    else if (ch < 1000000)
                        repsize += 2+6+1;
                    else {
                        assert(ch <= MAX_UNICODE);
                        repsize += 2+7+1;
                    }
                }
                requiredsize = respos+repsize+(size-collend);
                if (requiredsize > ressize) {
                    if (requiredsize<2*ressize)
                        requiredsize = 2*ressize;
                    if (_PyBytes_Resize(&res, requiredsize))
                        goto onError;
                    str = PyBytes_AS_STRING(res) + respos;
                    ressize = requiredsize;
                }
                /* generate replacement */
                for (i = collstart; i < collend; ++i) {
                    str += sprintf(str, "&#%d;", PyUnicode_READ(kind, data, i));
                }
                pos = collend;
                break;
            default:
                repunicode = unicode_encode_call_errorhandler(errors, &errorHandler,
                                                              encoding, reason, unicode, &exc,
                                                              collstart, collend, &newpos);
                if (repunicode == NULL || (PyUnicode_Check(repunicode) &&
                                           PyUnicode_READY(repunicode) == -1))
                    goto onError;
                if (PyBytes_Check(repunicode)) {
                    /* Directly copy bytes result to output. */
                    repsize = PyBytes_Size(repunicode);
                    if (repsize > 1) {
                        /* Make room for all additional bytes. */
                        respos = str - PyBytes_AS_STRING(res);
                        if (_PyBytes_Resize(&res, ressize+repsize-1)) {
                            Py_DECREF(repunicode);
                            goto onError;
                        }
                        str = PyBytes_AS_STRING(res) + respos;
                        ressize += repsize-1;
                    }
                    memcpy(str, PyBytes_AsString(repunicode), repsize);
                    str += repsize;
                    pos = newpos;
                    Py_DECREF(repunicode);
                    break;
                }
                /* need more space? (at least enough for what we
                   have+the replacement+the rest of the string, so
                   we won't have to check space for encodable characters) */
                respos = str - PyBytes_AS_STRING(res);
                repsize = PyUnicode_GET_LENGTH(repunicode);
                requiredsize = respos+repsize+(size-collend);
                if (requiredsize > ressize) {
                    if (requiredsize<2*ressize)
                        requiredsize = 2*ressize;
                    if (_PyBytes_Resize(&res, requiredsize)) {
                        Py_DECREF(repunicode);
                        goto onError;
                    }
                    str = PyBytes_AS_STRING(res) + respos;
                    ressize = requiredsize;
                }
                /* check if there is anything unencodable in the replacement
                   and copy it to the output */
                for (i = 0; repsize-->0; ++i, ++str) {
                    c = PyUnicode_READ_CHAR(repunicode, i);
                    if (c >= limit) {
                        raise_encode_exception(&exc, encoding, unicode,
                                               pos, pos+1, reason);
                        Py_DECREF(repunicode);
                        goto onError;
                    }
                    *str = (char)c;
                }
                pos = newpos;
                Py_DECREF(repunicode);
            }
        }
    }
    /* Resize if we allocated to much */
    size = str - PyBytes_AS_STRING(res);
    if (size < ressize) { /* If this falls res will be NULL */
        assert(size >= 0);
        if (_PyBytes_Resize(&res, size) < 0)
            goto onError;
    }

    Py_XDECREF(errorHandler);
    Py_XDECREF(exc);
    return res;

  onError:
    Py_XDECREF(res);
    Py_XDECREF(errorHandler);
    Py_XDECREF(exc);
    return NULL;
}

/* Deprecated */
PyObject *
PyUnicode_EncodeLatin1(const Py_UNICODE *p,
                       Py_ssize_t size,
                       const char *errors)
{
    PyObject *result;
    PyObject *unicode = PyUnicode_FromUnicode(p, size);
    if (unicode == NULL)
        return NULL;
    result = unicode_encode_ucs1(unicode, errors, 256);
    Py_DECREF(unicode);
    return result;
}

PyObject *
_PyUnicode_AsLatin1String(PyObject *unicode, const char *errors)
{
    if (!PyUnicode_Check(unicode)) {
        PyErr_BadArgument();
        return NULL;
    }
    if (PyUnicode_READY(unicode) == -1)
        return NULL;
    /* Fast path: if it is a one-byte string, construct
       bytes object directly. */
    if (PyUnicode_KIND(unicode) == PyUnicode_1BYTE_KIND)
        return PyBytes_FromStringAndSize(PyUnicode_DATA(unicode),
                                         PyUnicode_GET_LENGTH(unicode));
    /* Non-Latin-1 characters present. Defer to above function to
       raise the exception. */
    return unicode_encode_ucs1(unicode, errors, 256);
}

PyObject*
PyUnicode_AsLatin1String(PyObject *unicode)
{
    return _PyUnicode_AsLatin1String(unicode, NULL);
}

/* --- 7-bit ASCII Codec -------------------------------------------------- */

PyObject *
PyUnicode_DecodeASCII(const char *s,
                      Py_ssize_t size,
                      const char *errors)
{
    const char *starts = s;
    _PyUnicodeWriter writer;
    int kind;
    void *data;
    Py_ssize_t startinpos;
    Py_ssize_t endinpos;
    Py_ssize_t outpos;
    const char *e;
    PyObject *errorHandler = NULL;
    PyObject *exc = NULL;

    if (size == 0)
        _Py_RETURN_UNICODE_EMPTY();

    /* ASCII is equivalent to the first 128 ordinals in Unicode. */
    if (size == 1 && (unsigned char)s[0] < 128)
        return get_latin1_char((unsigned char)s[0]);

    _PyUnicodeWriter_Init(&writer);
    writer.min_length = size;
    if (_PyUnicodeWriter_Prepare(&writer, writer.min_length, 127) < 0)
        return NULL;

    e = s + size;
    data = writer.data;
    outpos = ascii_decode(s, e, (Py_UCS1 *)data);
    writer.pos = outpos;
    if (writer.pos == size)
        return _PyUnicodeWriter_Finish(&writer);

    s += writer.pos;
    kind = writer.kind;
    while (s < e) {
        register unsigned char c = (unsigned char)*s;
        if (c < 128) {
            PyUnicode_WRITE(kind, data, writer.pos, c);
            writer.pos++;
            ++s;
        }
        else {
            startinpos = s-starts;
            endinpos = startinpos + 1;
            if (unicode_decode_call_errorhandler_writer(
                    errors, &errorHandler,
                    "ascii", "ordinal not in range(128)",
                    &starts, &e, &startinpos, &endinpos, &exc, &s,
                    &writer))
                goto onError;
            kind = writer.kind;
            data = writer.data;
        }
    }
    Py_XDECREF(errorHandler);
    Py_XDECREF(exc);
    return _PyUnicodeWriter_Finish(&writer);

  onError:
    _PyUnicodeWriter_Dealloc(&writer);
    Py_XDECREF(errorHandler);
    Py_XDECREF(exc);
    return NULL;
}

/* Deprecated */
PyObject *
PyUnicode_EncodeASCII(const Py_UNICODE *p,
                      Py_ssize_t size,
                      const char *errors)
{
    PyObject *result;
    PyObject *unicode = PyUnicode_FromUnicode(p, size);
    if (unicode == NULL)
        return NULL;
    result = unicode_encode_ucs1(unicode, errors, 128);
    Py_DECREF(unicode);
    return result;
}

PyObject *
_PyUnicode_AsASCIIString(PyObject *unicode, const char *errors)
{
    if (!PyUnicode_Check(unicode)) {
        PyErr_BadArgument();
        return NULL;
    }
    if (PyUnicode_READY(unicode) == -1)
        return NULL;
    /* Fast path: if it is an ASCII-only string, construct bytes object
       directly. Else defer to above function to raise the exception. */
    if (PyUnicode_IS_ASCII(unicode))
        return PyBytes_FromStringAndSize(PyUnicode_DATA(unicode),
                                         PyUnicode_GET_LENGTH(unicode));
    return unicode_encode_ucs1(unicode, errors, 128);
}

PyObject *
PyUnicode_AsASCIIString(PyObject *unicode)
{
    return _PyUnicode_AsASCIIString(unicode, NULL);
}

#ifdef HAVE_MBCS

/* --- MBCS codecs for Windows -------------------------------------------- */

#if SIZEOF_INT < SIZEOF_SIZE_T
#define NEED_RETRY
#endif

#ifndef WC_ERR_INVALID_CHARS
#  define WC_ERR_INVALID_CHARS 0x0080
#endif

static char*
code_page_name(UINT code_page, PyObject **obj)
{
    *obj = NULL;
    if (code_page == CP_ACP)
        return "mbcs";
    if (code_page == CP_UTF7)
        return "CP_UTF7";
    if (code_page == CP_UTF8)
        return "CP_UTF8";

    *obj = PyBytes_FromFormat("cp%u", code_page);
    if (*obj == NULL)
        return NULL;
    return PyBytes_AS_STRING(*obj);
}

static int
is_dbcs_lead_byte(UINT code_page, const char *s, int offset)
{
    const char *curr = s + offset;
    const char *prev;

    if (!IsDBCSLeadByteEx(code_page, *curr))
        return 0;

    prev = CharPrevExA(code_page, s, curr, 0);
    if (prev == curr)
        return 1;
    /* FIXME: This code is limited to "true" double-byte encodings,
       as it assumes an incomplete character consists of a single
       byte. */
    if (curr - prev == 2)
        return 1;
    if (!IsDBCSLeadByteEx(code_page, *prev))
        return 1;
    return 0;
}

static DWORD
decode_code_page_flags(UINT code_page)
{
    if (code_page == CP_UTF7) {
        /* The CP_UTF7 decoder only supports flags=0 */
        return 0;
    }
    else
        return MB_ERR_INVALID_CHARS;
}

/*
 * Decode a byte string from a Windows code page into unicode object in strict
 * mode.
 *
 * Returns consumed size if succeed, returns -2 on decode error, or raise an
 * OSError and returns -1 on other error.
 */
static int
decode_code_page_strict(UINT code_page,
                        PyObject **v,
                        const char *in,
                        int insize)
{
    const DWORD flags = decode_code_page_flags(code_page);
    wchar_t *out;
    DWORD outsize;

    /* First get the size of the result */
    assert(insize > 0);
    outsize = MultiByteToWideChar(code_page, flags, in, insize, NULL, 0);
    if (outsize <= 0)
        goto error;

    if (*v == NULL) {
        /* Create unicode object */
        /* FIXME: don't use _PyUnicode_New(), but allocate a wchar_t* buffer */
        *v = (PyObject*)_PyUnicode_New(outsize);
        if (*v == NULL)
            return -1;
        out = PyUnicode_AS_UNICODE(*v);
    }
    else {
        /* Extend unicode object */
        Py_ssize_t n = PyUnicode_GET_SIZE(*v);
        if (unicode_resize(v, n + outsize) < 0)
            return -1;
        out = PyUnicode_AS_UNICODE(*v) + n;
    }

    /* Do the conversion */
    outsize = MultiByteToWideChar(code_page, flags, in, insize, out, outsize);
    if (outsize <= 0)
        goto error;
    return insize;

error:
    if (GetLastError() == ERROR_NO_UNICODE_TRANSLATION)
        return -2;
    PyErr_SetFromWindowsErr(0);
    return -1;
}

/*
 * Decode a byte string from a code page into unicode object with an error
 * handler.
 *
 * Returns consumed size if succeed, or raise an OSError or
 * UnicodeDecodeError exception and returns -1 on error.
 */
static int
decode_code_page_errors(UINT code_page,
                        PyObject **v,
                        const char *in, const int size,
                        const char *errors)
{
    const char *startin = in;
    const char *endin = in + size;
    const DWORD flags = decode_code_page_flags(code_page);
    /* Ideally, we should get reason from FormatMessage. This is the Windows
       2000 English version of the message. */
    const char *reason = "No mapping for the Unicode character exists "
                         "in the target code page.";
    /* each step cannot decode more than 1 character, but a character can be
       represented as a surrogate pair */
    wchar_t buffer[2], *startout, *out;
    int insize;
    Py_ssize_t outsize;
    PyObject *errorHandler = NULL;
    PyObject *exc = NULL;
    PyObject *encoding_obj = NULL;
    char *encoding;
    DWORD err;
    int ret = -1;

    assert(size > 0);

    encoding = code_page_name(code_page, &encoding_obj);
    if (encoding == NULL)
        return -1;

    if (errors == NULL || strcmp(errors, "strict") == 0) {
        /* The last error was ERROR_NO_UNICODE_TRANSLATION, then we raise a
           UnicodeDecodeError. */
        make_decode_exception(&exc, encoding, in, size, 0, 0, reason);
        if (exc != NULL) {
            PyCodec_StrictErrors(exc);
            Py_CLEAR(exc);
        }
        goto error;
    }

    if (*v == NULL) {
        /* Create unicode object */
        if (size > PY_SSIZE_T_MAX / (Py_ssize_t)Py_ARRAY_LENGTH(buffer)) {
            PyErr_NoMemory();
            goto error;
        }
        /* FIXME: don't use _PyUnicode_New(), but allocate a wchar_t* buffer */
        *v = (PyObject*)_PyUnicode_New(size * Py_ARRAY_LENGTH(buffer));
        if (*v == NULL)
            goto error;
        startout = PyUnicode_AS_UNICODE(*v);
    }
    else {
        /* Extend unicode object */
        Py_ssize_t n = PyUnicode_GET_SIZE(*v);
        if (size > (PY_SSIZE_T_MAX - n) / (Py_ssize_t)Py_ARRAY_LENGTH(buffer)) {
            PyErr_NoMemory();
            goto error;
        }
        if (unicode_resize(v, n + size * Py_ARRAY_LENGTH(buffer)) < 0)
            goto error;
        startout = PyUnicode_AS_UNICODE(*v) + n;
    }

    /* Decode the byte string character per character */
    out = startout;
    while (in < endin)
    {
        /* Decode a character */
        insize = 1;
        do
        {
            outsize = MultiByteToWideChar(code_page, flags,
                                          in, insize,
                                          buffer, Py_ARRAY_LENGTH(buffer));
            if (outsize > 0)
                break;
            err = GetLastError();
            if (err != ERROR_NO_UNICODE_TRANSLATION
                && err != ERROR_INSUFFICIENT_BUFFER)
            {
                PyErr_SetFromWindowsErr(0);
                goto error;
            }
            insize++;
        }
        /* 4=maximum length of a UTF-8 sequence */
        while (insize <= 4 && (in + insize) <= endin);

        if (outsize <= 0) {
            Py_ssize_t startinpos, endinpos, outpos;

            startinpos = in - startin;
            endinpos = startinpos + 1;
            outpos = out - PyUnicode_AS_UNICODE(*v);
            if (unicode_decode_call_errorhandler_wchar(
                    errors, &errorHandler,
                    encoding, reason,
                    &startin, &endin, &startinpos, &endinpos, &exc, &in,
                    v, &outpos))
            {
                goto error;
            }
            out = PyUnicode_AS_UNICODE(*v) + outpos;
        }
        else {
            in += insize;
            memcpy(out, buffer, outsize * sizeof(wchar_t));
            out += outsize;
        }
    }

    /* write a NUL character at the end */
    *out = 0;

    /* Extend unicode object */
    outsize = out - startout;
    assert(outsize <= PyUnicode_WSTR_LENGTH(*v));
    if (unicode_resize(v, outsize) < 0)
        goto error;
    ret = size;

error:
    Py_XDECREF(encoding_obj);
    Py_XDECREF(errorHandler);
    Py_XDECREF(exc);
    return ret;
}

static PyObject *
decode_code_page_stateful(int code_page,
                          const char *s, Py_ssize_t size,
                          const char *errors, Py_ssize_t *consumed)
{
    PyObject *v = NULL;
    int chunk_size, final, converted, done;

    if (code_page < 0) {
        PyErr_SetString(PyExc_ValueError, "invalid code page number");
        return NULL;
    }

    if (consumed)
        *consumed = 0;

    do
    {
#ifdef NEED_RETRY
        if (size > INT_MAX) {
            chunk_size = INT_MAX;
            final = 0;
            done = 0;
        }
        else
#endif
        {
            chunk_size = (int)size;
            final = (consumed == NULL);
            done = 1;
        }

        /* Skip trailing lead-byte unless 'final' is set */
        if (!final && is_dbcs_lead_byte(code_page, s, chunk_size - 1))
            --chunk_size;

        if (chunk_size == 0 && done) {
            if (v != NULL)
                break;
            _Py_RETURN_UNICODE_EMPTY();
        }


        converted = decode_code_page_strict(code_page, &v,
                                            s, chunk_size);
        if (converted == -2)
            converted = decode_code_page_errors(code_page, &v,
                                                s, chunk_size,
                                                errors);
        assert(converted != 0);

        if (converted < 0) {
            Py_XDECREF(v);
            return NULL;
        }

        if (consumed)
            *consumed += converted;

        s += converted;
        size -= converted;
    } while (!done);

    return unicode_result(v);
}

PyObject *
PyUnicode_DecodeCodePageStateful(int code_page,
                                 const char *s,
                                 Py_ssize_t size,
                                 const char *errors,
                                 Py_ssize_t *consumed)
{
    return decode_code_page_stateful(code_page, s, size, errors, consumed);
}

PyObject *
PyUnicode_DecodeMBCSStateful(const char *s,
                             Py_ssize_t size,
                             const char *errors,
                             Py_ssize_t *consumed)
{
    return decode_code_page_stateful(CP_ACP, s, size, errors, consumed);
}

PyObject *
PyUnicode_DecodeMBCS(const char *s,
                     Py_ssize_t size,
                     const char *errors)
{
    return PyUnicode_DecodeMBCSStateful(s, size, errors, NULL);
}

static DWORD
encode_code_page_flags(UINT code_page, const char *errors)
{
    if (code_page == CP_UTF8) {
        if (winver.dwMajorVersion >= 6)
            /* CP_UTF8 supports WC_ERR_INVALID_CHARS on Windows Vista
               and later */
            return WC_ERR_INVALID_CHARS;
        else
            /* CP_UTF8 only supports flags=0 on Windows older than Vista */
            return 0;
    }
    else if (code_page == CP_UTF7) {
        /* CP_UTF7 only supports flags=0 */
        return 0;
    }
    else {
        if (errors != NULL && strcmp(errors, "replace") == 0)
            return 0;
        else
            return WC_NO_BEST_FIT_CHARS;
    }
}

/*
 * Encode a Unicode string to a Windows code page into a byte string in strict
 * mode.
 *
 * Returns consumed characters if succeed, returns -2 on encode error, or raise
 * an OSError and returns -1 on other error.
 */
static int
encode_code_page_strict(UINT code_page, PyObject **outbytes,
                        PyObject *unicode, Py_ssize_t offset, int len,
                        const char* errors)
{
    BOOL usedDefaultChar = FALSE;
    BOOL *pusedDefaultChar = &usedDefaultChar;
    int outsize;
    PyObject *exc = NULL;
    wchar_t *p;
    Py_ssize_t size;
    const DWORD flags = encode_code_page_flags(code_page, NULL);
    char *out;
    /* Create a substring so that we can get the UTF-16 representation
       of just the slice under consideration. */
    PyObject *substring;

    assert(len > 0);

    if (code_page != CP_UTF8 && code_page != CP_UTF7)
        pusedDefaultChar = &usedDefaultChar;
    else
        pusedDefaultChar = NULL;

    substring = PyUnicode_Substring(unicode, offset, offset+len);
    if (substring == NULL)
        return -1;
    p = PyUnicode_AsUnicodeAndSize(substring, &size);
    if (p == NULL) {
        Py_DECREF(substring);
        return -1;
    }
    assert(size <= INT_MAX);

    /* First get the size of the result */
    outsize = WideCharToMultiByte(code_page, flags,
                                  p, (int)size,
                                  NULL, 0,
                                  NULL, pusedDefaultChar);
    if (outsize <= 0)
        goto error;
    /* If we used a default char, then we failed! */
    if (pusedDefaultChar && *pusedDefaultChar) {
        Py_DECREF(substring);
        return -2;
    }

    if (*outbytes == NULL) {
        /* Create string object */
        *outbytes = PyBytes_FromStringAndSize(NULL, outsize);
        if (*outbytes == NULL) {
            Py_DECREF(substring);
            return -1;
        }
        out = PyBytes_AS_STRING(*outbytes);
    }
    else {
        /* Extend string object */
        const Py_ssize_t n = PyBytes_Size(*outbytes);
        if (outsize > PY_SSIZE_T_MAX - n) {
            PyErr_NoMemory();
            Py_DECREF(substring);
            return -1;
        }
        if (_PyBytes_Resize(outbytes, n + outsize) < 0) {
            Py_DECREF(substring);
            return -1;
        }
        out = PyBytes_AS_STRING(*outbytes) + n;
    }

    /* Do the conversion */
    outsize = WideCharToMultiByte(code_page, flags,
                                  p, (int)size,
                                  out, outsize,
                                  NULL, pusedDefaultChar);
    Py_CLEAR(substring);
    if (outsize <= 0)
        goto error;
    if (pusedDefaultChar && *pusedDefaultChar)
        return -2;
    return 0;

error:
    Py_XDECREF(substring);
    if (GetLastError() == ERROR_NO_UNICODE_TRANSLATION)
        return -2;
    PyErr_SetFromWindowsErr(0);
    return -1;
}

/*
 * Encode a Unicode string to a Windows code page into a byte string using a
 * error handler.
 *
 * Returns consumed characters if succeed, or raise an OSError and returns
 * -1 on other error.
 */
static int
encode_code_page_errors(UINT code_page, PyObject **outbytes,
                        PyObject *unicode, Py_ssize_t unicode_offset,
                        Py_ssize_t insize, const char* errors)
{
    const DWORD flags = encode_code_page_flags(code_page, errors);
    Py_ssize_t pos = unicode_offset;
    Py_ssize_t endin = unicode_offset + insize;
    /* Ideally, we should get reason from FormatMessage. This is the Windows
       2000 English version of the message. */
    const char *reason = "invalid character";
    /* 4=maximum length of a UTF-8 sequence */
    char buffer[4];
    BOOL usedDefaultChar = FALSE, *pusedDefaultChar;
    Py_ssize_t outsize;
    char *out;
    PyObject *errorHandler = NULL;
    PyObject *exc = NULL;
    PyObject *encoding_obj = NULL;
    char *encoding;
    Py_ssize_t newpos, newoutsize;
    PyObject *rep;
    int ret = -1;

    assert(insize > 0);

    encoding = code_page_name(code_page, &encoding_obj);
    if (encoding == NULL)
        return -1;

    if (errors == NULL || strcmp(errors, "strict") == 0) {
        /* The last error was ERROR_NO_UNICODE_TRANSLATION,
           then we raise a UnicodeEncodeError. */
        make_encode_exception(&exc, encoding, unicode, 0, 0, reason);
        if (exc != NULL) {
            PyCodec_StrictErrors(exc);
            Py_DECREF(exc);
        }
        Py_XDECREF(encoding_obj);
        return -1;
    }

    if (code_page != CP_UTF8 && code_page != CP_UTF7)
        pusedDefaultChar = &usedDefaultChar;
    else
        pusedDefaultChar = NULL;

    if (Py_ARRAY_LENGTH(buffer) > PY_SSIZE_T_MAX / insize) {
        PyErr_NoMemory();
        goto error;
    }
    outsize = insize * Py_ARRAY_LENGTH(buffer);

    if (*outbytes == NULL) {
        /* Create string object */
        *outbytes = PyBytes_FromStringAndSize(NULL, outsize);
        if (*outbytes == NULL)
            goto error;
        out = PyBytes_AS_STRING(*outbytes);
    }
    else {
        /* Extend string object */
        Py_ssize_t n = PyBytes_Size(*outbytes);
        if (n > PY_SSIZE_T_MAX - outsize) {
            PyErr_NoMemory();
            goto error;
        }
        if (_PyBytes_Resize(outbytes, n + outsize) < 0)
            goto error;
        out = PyBytes_AS_STRING(*outbytes) + n;
    }

    /* Encode the string character per character */
    while (pos < endin)
    {
        Py_UCS4 ch = PyUnicode_READ_CHAR(unicode, pos);
        wchar_t chars[2];
        int charsize;
        if (ch < 0x10000) {
            chars[0] = (wchar_t)ch;
            charsize = 1;
        }
        else {
            chars[0] = Py_UNICODE_HIGH_SURROGATE(ch);
            chars[1] = Py_UNICODE_LOW_SURROGATE(ch);
            charsize = 2;
        }

        outsize = WideCharToMultiByte(code_page, flags,
                                      chars, charsize,
                                      buffer, Py_ARRAY_LENGTH(buffer),
                                      NULL, pusedDefaultChar);
        if (outsize > 0) {
            if (pusedDefaultChar == NULL || !(*pusedDefaultChar))
            {
                pos++;
                memcpy(out, buffer, outsize);
                out += outsize;
                continue;
            }
        }
        else if (GetLastError() != ERROR_NO_UNICODE_TRANSLATION) {
            PyErr_SetFromWindowsErr(0);
            goto error;
        }

        rep = unicode_encode_call_errorhandler(
                  errors, &errorHandler, encoding, reason,
                  unicode, &exc,
                  pos, pos + 1, &newpos);
        if (rep == NULL)
            goto error;
        pos = newpos;

        if (PyBytes_Check(rep)) {
            outsize = PyBytes_GET_SIZE(rep);
            if (outsize != 1) {
                Py_ssize_t offset = out - PyBytes_AS_STRING(*outbytes);
                newoutsize = PyBytes_GET_SIZE(*outbytes) + (outsize - 1);
                if (_PyBytes_Resize(outbytes, newoutsize) < 0) {
                    Py_DECREF(rep);
                    goto error;
                }
                out = PyBytes_AS_STRING(*outbytes) + offset;
            }
            memcpy(out, PyBytes_AS_STRING(rep), outsize);
            out += outsize;
        }
        else {
            Py_ssize_t i;
            enum PyUnicode_Kind kind;
            void *data;

            if (PyUnicode_READY(rep) == -1) {
                Py_DECREF(rep);
                goto error;
            }

            outsize = PyUnicode_GET_LENGTH(rep);
            if (outsize != 1) {
                Py_ssize_t offset = out - PyBytes_AS_STRING(*outbytes);
                newoutsize = PyBytes_GET_SIZE(*outbytes) + (outsize - 1);
                if (_PyBytes_Resize(outbytes, newoutsize) < 0) {
                    Py_DECREF(rep);
                    goto error;
                }
                out = PyBytes_AS_STRING(*outbytes) + offset;
            }
            kind = PyUnicode_KIND(rep);
            data = PyUnicode_DATA(rep);
            for (i=0; i < outsize; i++) {
                Py_UCS4 ch = PyUnicode_READ(kind, data, i);
                if (ch > 127) {
                    raise_encode_exception(&exc,
                        encoding, unicode,
                        pos, pos + 1,
                        "unable to encode error handler result to ASCII");
                    Py_DECREF(rep);
                    goto error;
                }
                *out = (unsigned char)ch;
                out++;
            }
        }
        Py_DECREF(rep);
    }
    /* write a NUL byte */
    *out = 0;
    outsize = out - PyBytes_AS_STRING(*outbytes);
    assert(outsize <= PyBytes_GET_SIZE(*outbytes));
    if (_PyBytes_Resize(outbytes, outsize) < 0)
        goto error;
    ret = 0;

error:
    Py_XDECREF(encoding_obj);
    Py_XDECREF(errorHandler);
    Py_XDECREF(exc);
    return ret;
}

static PyObject *
encode_code_page(int code_page,
                 PyObject *unicode,
                 const char *errors)
{
    Py_ssize_t len;
    PyObject *outbytes = NULL;
    Py_ssize_t offset;
    int chunk_len, ret, done;

    if (PyUnicode_READY(unicode) == -1)
        return NULL;
    len = PyUnicode_GET_LENGTH(unicode);

    if (code_page < 0) {
        PyErr_SetString(PyExc_ValueError, "invalid code page number");
        return NULL;
    }

    if (len == 0)
        return PyBytes_FromStringAndSize(NULL, 0);

    offset = 0;
    do
    {
#ifdef NEED_RETRY
        /* UTF-16 encoding may double the size, so use only INT_MAX/2
           chunks. */
        if (len > INT_MAX/2) {
            chunk_len = INT_MAX/2;
            done = 0;
        }
        else
#endif
        {
            chunk_len = (int)len;
            done = 1;
        }

        ret = encode_code_page_strict(code_page, &outbytes,
                                      unicode, offset, chunk_len,
                                      errors);
        if (ret == -2)
            ret = encode_code_page_errors(code_page, &outbytes,
                                          unicode, offset,
                                          chunk_len, errors);
        if (ret < 0) {
            Py_XDECREF(outbytes);
            return NULL;
        }

        offset += chunk_len;
        len -= chunk_len;
    } while (!done);

    return outbytes;
}

PyObject *
PyUnicode_EncodeMBCS(const Py_UNICODE *p,
                     Py_ssize_t size,
                     const char *errors)
{
    PyObject *unicode, *res;
    unicode = PyUnicode_FromUnicode(p, size);
    if (unicode == NULL)
        return NULL;
    res = encode_code_page(CP_ACP, unicode, errors);
    Py_DECREF(unicode);
    return res;
}

PyObject *
PyUnicode_EncodeCodePage(int code_page,
                         PyObject *unicode,
                         const char *errors)
{
    return encode_code_page(code_page, unicode, errors);
}

PyObject *
PyUnicode_AsMBCSString(PyObject *unicode)
{
    if (!PyUnicode_Check(unicode)) {
        PyErr_BadArgument();
        return NULL;
    }
    return PyUnicode_EncodeCodePage(CP_ACP, unicode, NULL);
}

#undef NEED_RETRY

#endif /* HAVE_MBCS */

/* --- Character Mapping Codec -------------------------------------------- */

static int
charmap_decode_string(const char *s,
                      Py_ssize_t size,
                      PyObject *mapping,
                      const char *errors,
                      _PyUnicodeWriter *writer)
{
    const char *starts = s;
    const char *e;
    Py_ssize_t startinpos, endinpos;
    PyObject *errorHandler = NULL, *exc = NULL;
    Py_ssize_t maplen;
    enum PyUnicode_Kind mapkind;
    void *mapdata;
    Py_UCS4 x;
    unsigned char ch;

    if (PyUnicode_READY(mapping) == -1)
        return -1;

    maplen = PyUnicode_GET_LENGTH(mapping);
    mapdata = PyUnicode_DATA(mapping);
    mapkind = PyUnicode_KIND(mapping);

    e = s + size;

    if (mapkind == PyUnicode_1BYTE_KIND && maplen >= 256) {
        /* fast-path for cp037, cp500 and iso8859_1 encodings. iso8859_1
         * is disabled in encoding aliases, latin1 is preferred because
         * its implementation is faster. */
        Py_UCS1 *mapdata_ucs1 = (Py_UCS1 *)mapdata;
        Py_UCS1 *outdata = (Py_UCS1 *)writer->data;
        Py_UCS4 maxchar = writer->maxchar;

        assert (writer->kind == PyUnicode_1BYTE_KIND);
        while (s < e) {
            ch = *s;
            x = mapdata_ucs1[ch];
            if (x > maxchar) {
                if (_PyUnicodeWriter_Prepare(writer, 1, 0xff) == -1)
                    goto onError;
                maxchar = writer->maxchar;
                outdata = (Py_UCS1 *)writer->data;
            }
            outdata[writer->pos] = x;
            writer->pos++;
            ++s;
        }
        return 0;
    }

    while (s < e) {
        if (mapkind == PyUnicode_2BYTE_KIND && maplen >= 256) {
            enum PyUnicode_Kind outkind = writer->kind;
            Py_UCS2 *mapdata_ucs2 = (Py_UCS2 *)mapdata;
            if (outkind == PyUnicode_1BYTE_KIND) {
                Py_UCS1 *outdata = (Py_UCS1 *)writer->data;
                Py_UCS4 maxchar = writer->maxchar;
                while (s < e) {
                    ch = *s;
                    x = mapdata_ucs2[ch];
                    if (x > maxchar)
                        goto Error;
                    outdata[writer->pos] = x;
                    writer->pos++;
                    ++s;
                }
                break;
            }
            else if (outkind == PyUnicode_2BYTE_KIND) {
                Py_UCS2 *outdata = (Py_UCS2 *)writer->data;
                while (s < e) {
                    ch = *s;
                    x = mapdata_ucs2[ch];
                    if (x == 0xFFFE)
                        goto Error;
                    outdata[writer->pos] = x;
                    writer->pos++;
                    ++s;
                }
                break;
            }
        }
        ch = *s;

        if (ch < maplen)
            x = PyUnicode_READ(mapkind, mapdata, ch);
        else
            x = 0xfffe; /* invalid value */
Error:
        if (x == 0xfffe)
        {
            /* undefined mapping */
            startinpos = s-starts;
            endinpos = startinpos+1;
            if (unicode_decode_call_errorhandler_writer(
                    errors, &errorHandler,
                    "charmap", "character maps to <undefined>",
                    &starts, &e, &startinpos, &endinpos, &exc, &s,
                    writer)) {
                goto onError;
            }
            continue;
        }

        if (_PyUnicodeWriter_WriteCharInline(writer, x) < 0)
            goto onError;
        ++s;
    }
    Py_XDECREF(errorHandler);
    Py_XDECREF(exc);
    return 0;

onError:
    Py_XDECREF(errorHandler);
    Py_XDECREF(exc);
    return -1;
}

static int
charmap_decode_mapping(const char *s,
                       Py_ssize_t size,
                       PyObject *mapping,
                       const char *errors,
                       _PyUnicodeWriter *writer)
{
    const char *starts = s;
    const char *e;
    Py_ssize_t startinpos, endinpos;
    PyObject *errorHandler = NULL, *exc = NULL;
    unsigned char ch;
    PyObject *key, *item = NULL;

    e = s + size;

    while (s < e) {
        ch = *s;

        /* Get mapping (char ordinal -> integer, Unicode char or None) */
        key = PyLong_FromLong((long)ch);
        if (key == NULL)
            goto onError;

        item = PyObject_GetItem(mapping, key);
        Py_DECREF(key);
        if (item == NULL) {
            if (PyErr_ExceptionMatches(PyExc_LookupError)) {
                /* No mapping found means: mapping is undefined. */
                PyErr_Clear();
                goto Undefined;
            } else
                goto onError;
        }

        /* Apply mapping */
        if (item == Py_None)
            goto Undefined;
        if (PyLong_Check(item)) {
            long value = PyLong_AS_LONG(item);
            if (value == 0xFFFE)
                goto Undefined;
            if (value < 0 || value > MAX_UNICODE) {
                PyErr_Format(PyExc_TypeError,
                             "character mapping must be in range(0x%lx)",
                             (unsigned long)MAX_UNICODE + 1);
                goto onError;
            }

            if (_PyUnicodeWriter_WriteCharInline(writer, value) < 0)
                goto onError;
        }
        else if (PyUnicode_Check(item)) {
            if (PyUnicode_READY(item) == -1)
                goto onError;
            if (PyUnicode_GET_LENGTH(item) == 1) {
                Py_UCS4 value = PyUnicode_READ_CHAR(item, 0);
                if (value == 0xFFFE)
                    goto Undefined;
                if (_PyUnicodeWriter_WriteCharInline(writer, value) < 0)
                    goto onError;
            }
            else {
                writer->overallocate = 1;
                if (_PyUnicodeWriter_WriteStr(writer, item) == -1)
                    goto onError;
            }
        }
        else {
            /* wrong return value */
            PyErr_SetString(PyExc_TypeError,
                            "character mapping must return integer, None or str");
            goto onError;
        }
        Py_CLEAR(item);
        ++s;
        continue;

Undefined:
        /* undefined mapping */
        Py_CLEAR(item);
        startinpos = s-starts;
        endinpos = startinpos+1;
        if (unicode_decode_call_errorhandler_writer(
                errors, &errorHandler,
                "charmap", "character maps to <undefined>",
                &starts, &e, &startinpos, &endinpos, &exc, &s,
                writer)) {
            goto onError;
        }
    }
    Py_XDECREF(errorHandler);
    Py_XDECREF(exc);
    return 0;

onError:
    Py_XDECREF(item);
    Py_XDECREF(errorHandler);
    Py_XDECREF(exc);
    return -1;
}

PyObject *
PyUnicode_DecodeCharmap(const char *s,
                        Py_ssize_t size,
                        PyObject *mapping,
                        const char *errors)
{
    _PyUnicodeWriter writer;

    /* Default to Latin-1 */
    if (mapping == NULL)
        return PyUnicode_DecodeLatin1(s, size, errors);

    if (size == 0)
        _Py_RETURN_UNICODE_EMPTY();
    _PyUnicodeWriter_Init(&writer);
    writer.min_length = size;
    if (_PyUnicodeWriter_Prepare(&writer, writer.min_length, 127) == -1)
        goto onError;

    if (PyUnicode_CheckExact(mapping)) {
        if (charmap_decode_string(s, size, mapping, errors, &writer) < 0)
            goto onError;
    }
    else {
        if (charmap_decode_mapping(s, size, mapping, errors, &writer) < 0)
            goto onError;
    }
    return _PyUnicodeWriter_Finish(&writer);

  onError:
    _PyUnicodeWriter_Dealloc(&writer);
    return NULL;
}

/* Charmap encoding: the lookup table */

struct encoding_map {
    PyObject_HEAD
    unsigned char level1[32];
    int count2, count3;
    unsigned char level23[1];
};

static PyObject*
encoding_map_size(PyObject *obj, PyObject* args)
{
    struct encoding_map *map = (struct encoding_map*)obj;
    return PyLong_FromLong(sizeof(*map) - 1 + 16*map->count2 +
                           128*map->count3);
}

static PyMethodDef encoding_map_methods[] = {
    {"size", encoding_map_size, METH_NOARGS,
     PyDoc_STR("Return the size (in bytes) of this object") },
    { 0 }
};

static void
encoding_map_dealloc(PyObject* o)
{
    PyObject_FREE(o);
}

static PyTypeObject EncodingMapType = {
    PyVarObject_HEAD_INIT(NULL, 0)
    "EncodingMap",          /*tp_name*/
    sizeof(struct encoding_map),   /*tp_basicsize*/
    0,                      /*tp_itemsize*/
    /* methods */
    encoding_map_dealloc,   /*tp_dealloc*/
    0,                      /*tp_print*/
    0,                      /*tp_getattr*/
    0,                      /*tp_setattr*/
    0,                      /*tp_reserved*/
    0,                      /*tp_repr*/
    0,                      /*tp_as_number*/
    0,                      /*tp_as_sequence*/
    0,                      /*tp_as_mapping*/
    0,                      /*tp_hash*/
    0,                      /*tp_call*/
    0,                      /*tp_str*/
    0,                      /*tp_getattro*/
    0,                      /*tp_setattro*/
    0,                      /*tp_as_buffer*/
    Py_TPFLAGS_DEFAULT,     /*tp_flags*/
    0,                      /*tp_doc*/
    0,                      /*tp_traverse*/
    0,                      /*tp_clear*/
    0,                      /*tp_richcompare*/
    0,                      /*tp_weaklistoffset*/
    0,                      /*tp_iter*/
    0,                      /*tp_iternext*/
    encoding_map_methods,   /*tp_methods*/
    0,                      /*tp_members*/
    0,                      /*tp_getset*/
    0,                      /*tp_base*/
    0,                      /*tp_dict*/
    0,                      /*tp_descr_get*/
    0,                      /*tp_descr_set*/
    0,                      /*tp_dictoffset*/
    0,                      /*tp_init*/
    0,                      /*tp_alloc*/
    0,                      /*tp_new*/
    0,                      /*tp_free*/
    0,                      /*tp_is_gc*/
};

PyObject*
PyUnicode_BuildEncodingMap(PyObject* string)
{
    PyObject *result;
    struct encoding_map *mresult;
    int i;
    int need_dict = 0;
    unsigned char level1[32];
    unsigned char level2[512];
    unsigned char *mlevel1, *mlevel2, *mlevel3;
    int count2 = 0, count3 = 0;
    int kind;
    void *data;
    Py_ssize_t length;
    Py_UCS4 ch;

    if (!PyUnicode_Check(string) || !PyUnicode_GET_LENGTH(string)) {
        PyErr_BadArgument();
        return NULL;
    }
    kind = PyUnicode_KIND(string);
    data = PyUnicode_DATA(string);
    length = PyUnicode_GET_LENGTH(string);
    length = Py_MIN(length, 256);
    memset(level1, 0xFF, sizeof level1);
    memset(level2, 0xFF, sizeof level2);

    /* If there isn't a one-to-one mapping of NULL to \0,
       or if there are non-BMP characters, we need to use
       a mapping dictionary. */
    if (PyUnicode_READ(kind, data, 0) != 0)
        need_dict = 1;
    for (i = 1; i < length; i++) {
        int l1, l2;
        ch = PyUnicode_READ(kind, data, i);
        if (ch == 0 || ch > 0xFFFF) {
            need_dict = 1;
            break;
        }
        if (ch == 0xFFFE)
            /* unmapped character */
            continue;
        l1 = ch >> 11;
        l2 = ch >> 7;
        if (level1[l1] == 0xFF)
            level1[l1] = count2++;
        if (level2[l2] == 0xFF)
            level2[l2] = count3++;
    }

    if (count2 >= 0xFF || count3 >= 0xFF)
        need_dict = 1;

    if (need_dict) {
        PyObject *result = PyDict_New();
        PyObject *key, *value;
        if (!result)
            return NULL;
        for (i = 0; i < length; i++) {
            key = PyLong_FromLong(PyUnicode_READ(kind, data, i));
            value = PyLong_FromLong(i);
            if (!key || !value)
                goto failed1;
            if (PyDict_SetItem(result, key, value) == -1)
                goto failed1;
            Py_DECREF(key);
            Py_DECREF(value);
        }
        return result;
      failed1:
        Py_XDECREF(key);
        Py_XDECREF(value);
        Py_DECREF(result);
        return NULL;
    }

    /* Create a three-level trie */
    result = PyObject_MALLOC(sizeof(struct encoding_map) +
                             16*count2 + 128*count3 - 1);
    if (!result)
        return PyErr_NoMemory();
    PyObject_Init(result, &EncodingMapType);
    mresult = (struct encoding_map*)result;
    mresult->count2 = count2;
    mresult->count3 = count3;
    mlevel1 = mresult->level1;
    mlevel2 = mresult->level23;
    mlevel3 = mresult->level23 + 16*count2;
    memcpy(mlevel1, level1, 32);
    memset(mlevel2, 0xFF, 16*count2);
    memset(mlevel3, 0, 128*count3);
    count3 = 0;
    for (i = 1; i < length; i++) {
        int o1, o2, o3, i2, i3;
        Py_UCS4 ch = PyUnicode_READ(kind, data, i);
        if (ch == 0xFFFE)
            /* unmapped character */
            continue;
        o1 = ch>>11;
        o2 = (ch>>7) & 0xF;
        i2 = 16*mlevel1[o1] + o2;
        if (mlevel2[i2] == 0xFF)
            mlevel2[i2] = count3++;
        o3 = ch & 0x7F;
        i3 = 128*mlevel2[i2] + o3;
        mlevel3[i3] = i;
    }
    return result;
}

static int
encoding_map_lookup(Py_UCS4 c, PyObject *mapping)
{
    struct encoding_map *map = (struct encoding_map*)mapping;
    int l1 = c>>11;
    int l2 = (c>>7) & 0xF;
    int l3 = c & 0x7F;
    int i;

    if (c > 0xFFFF)
        return -1;
    if (c == 0)
        return 0;
    /* level 1*/
    i = map->level1[l1];
    if (i == 0xFF) {
        return -1;
    }
    /* level 2*/
    i = map->level23[16*i+l2];
    if (i == 0xFF) {
        return -1;
    }
    /* level 3 */
    i = map->level23[16*map->count2 + 128*i + l3];
    if (i == 0) {
        return -1;
    }
    return i;
}

/* Lookup the character ch in the mapping. If the character
   can't be found, Py_None is returned (or NULL, if another
   error occurred). */
static PyObject *
charmapencode_lookup(Py_UCS4 c, PyObject *mapping)
{
    PyObject *w = PyLong_FromLong((long)c);
    PyObject *x;

    if (w == NULL)
        return NULL;
    x = PyObject_GetItem(mapping, w);
    Py_DECREF(w);
    if (x == NULL) {
        if (PyErr_ExceptionMatches(PyExc_LookupError)) {
            /* No mapping found means: mapping is undefined. */
            PyErr_Clear();
            x = Py_None;
            Py_INCREF(x);
            return x;
        } else
            return NULL;
    }
    else if (x == Py_None)
        return x;
    else if (PyLong_Check(x)) {
        long value = PyLong_AS_LONG(x);
        if (value < 0 || value > 255) {
            PyErr_SetString(PyExc_TypeError,
                            "character mapping must be in range(256)");
            Py_DECREF(x);
            return NULL;
        }
        return x;
    }
    else if (PyBytes_Check(x))
        return x;
    else {
        /* wrong return value */
        PyErr_Format(PyExc_TypeError,
                     "character mapping must return integer, bytes or None, not %.400s",
                     x->ob_type->tp_name);
        Py_DECREF(x);
        return NULL;
    }
}

static int
charmapencode_resize(PyObject **outobj, Py_ssize_t *outpos, Py_ssize_t requiredsize)
{
    Py_ssize_t outsize = PyBytes_GET_SIZE(*outobj);
    /* exponentially overallocate to minimize reallocations */
    if (requiredsize < 2*outsize)
        requiredsize = 2*outsize;
    if (_PyBytes_Resize(outobj, requiredsize))
        return -1;
    return 0;
}

typedef enum charmapencode_result {
    enc_SUCCESS, enc_FAILED, enc_EXCEPTION
} charmapencode_result;
/* lookup the character, put the result in the output string and adjust
   various state variables. Resize the output bytes object if not enough
   space is available. Return a new reference to the object that
   was put in the output buffer, or Py_None, if the mapping was undefined
   (in which case no character was written) or NULL, if a
   reallocation error occurred. The caller must decref the result */
static charmapencode_result
charmapencode_output(Py_UCS4 c, PyObject *mapping,
                     PyObject **outobj, Py_ssize_t *outpos)
{
    PyObject *rep;
    char *outstart;
    Py_ssize_t outsize = PyBytes_GET_SIZE(*outobj);

    if (Py_TYPE(mapping) == &EncodingMapType) {
        int res = encoding_map_lookup(c, mapping);
        Py_ssize_t requiredsize = *outpos+1;
        if (res == -1)
            return enc_FAILED;
        if (outsize<requiredsize)
            if (charmapencode_resize(outobj, outpos, requiredsize))
                return enc_EXCEPTION;
        outstart = PyBytes_AS_STRING(*outobj);
        outstart[(*outpos)++] = (char)res;
        return enc_SUCCESS;
    }

    rep = charmapencode_lookup(c, mapping);
    if (rep==NULL)
        return enc_EXCEPTION;
    else if (rep==Py_None) {
        Py_DECREF(rep);
        return enc_FAILED;
    } else {
        if (PyLong_Check(rep)) {
            Py_ssize_t requiredsize = *outpos+1;
            if (outsize<requiredsize)
                if (charmapencode_resize(outobj, outpos, requiredsize)) {
                    Py_DECREF(rep);
                    return enc_EXCEPTION;
                }
            outstart = PyBytes_AS_STRING(*outobj);
            outstart[(*outpos)++] = (char)PyLong_AS_LONG(rep);
        }
        else {
            const char *repchars = PyBytes_AS_STRING(rep);
            Py_ssize_t repsize = PyBytes_GET_SIZE(rep);
            Py_ssize_t requiredsize = *outpos+repsize;
            if (outsize<requiredsize)
                if (charmapencode_resize(outobj, outpos, requiredsize)) {
                    Py_DECREF(rep);
                    return enc_EXCEPTION;
                }
            outstart = PyBytes_AS_STRING(*outobj);
            memcpy(outstart + *outpos, repchars, repsize);
            *outpos += repsize;
        }
    }
    Py_DECREF(rep);
    return enc_SUCCESS;
}

/* handle an error in PyUnicode_EncodeCharmap
   Return 0 on success, -1 on error */
static int
charmap_encoding_error(
    PyObject *unicode, Py_ssize_t *inpos, PyObject *mapping,
    PyObject **exceptionObject,
    int *known_errorHandler, PyObject **errorHandler, const char *errors,
    PyObject **res, Py_ssize_t *respos)
{
    PyObject *repunicode = NULL; /* initialize to prevent gcc warning */
    Py_ssize_t size, repsize;
    Py_ssize_t newpos;
    enum PyUnicode_Kind kind;
    void *data;
    Py_ssize_t index;
    /* startpos for collecting unencodable chars */
    Py_ssize_t collstartpos = *inpos;
    Py_ssize_t collendpos = *inpos+1;
    Py_ssize_t collpos;
    char *encoding = "charmap";
    char *reason = "character maps to <undefined>";
    charmapencode_result x;
    Py_UCS4 ch;
    int val;

    if (PyUnicode_READY(unicode) == -1)
        return -1;
    size = PyUnicode_GET_LENGTH(unicode);
    /* find all unencodable characters */
    while (collendpos < size) {
        PyObject *rep;
        if (Py_TYPE(mapping) == &EncodingMapType) {
            ch = PyUnicode_READ_CHAR(unicode, collendpos);
            val = encoding_map_lookup(ch, mapping);
            if (val != -1)
                break;
            ++collendpos;
            continue;
        }

        ch = PyUnicode_READ_CHAR(unicode, collendpos);
        rep = charmapencode_lookup(ch, mapping);
        if (rep==NULL)
            return -1;
        else if (rep!=Py_None) {
            Py_DECREF(rep);
            break;
        }
        Py_DECREF(rep);
        ++collendpos;
    }
    /* cache callback name lookup
     * (if not done yet, i.e. it's the first error) */
    if (*known_errorHandler==-1) {
        if ((errors==NULL) || (!strcmp(errors, "strict")))
            *known_errorHandler = 1;
        else if (!strcmp(errors, "replace"))
            *known_errorHandler = 2;
        else if (!strcmp(errors, "ignore"))
            *known_errorHandler = 3;
        else if (!strcmp(errors, "xmlcharrefreplace"))
            *known_errorHandler = 4;
        else
            *known_errorHandler = 0;
    }
    switch (*known_errorHandler) {
    case 1: /* strict */
        raise_encode_exception(exceptionObject, encoding, unicode, collstartpos, collendpos, reason);
        return -1;
    case 2: /* replace */
        for (collpos = collstartpos; collpos<collendpos; ++collpos) {
            x = charmapencode_output('?', mapping, res, respos);
            if (x==enc_EXCEPTION) {
                return -1;
            }
            else if (x==enc_FAILED) {
                raise_encode_exception(exceptionObject, encoding, unicode, collstartpos, collendpos, reason);
                return -1;
            }
        }
        /* fall through */
    case 3: /* ignore */
        *inpos = collendpos;
        break;
    case 4: /* xmlcharrefreplace */
        /* generate replacement (temporarily (mis)uses p) */
        for (collpos = collstartpos; collpos < collendpos; ++collpos) {
            char buffer[2+29+1+1];
            char *cp;
            sprintf(buffer, "&#%d;", (int)PyUnicode_READ_CHAR(unicode, collpos));
            for (cp = buffer; *cp; ++cp) {
                x = charmapencode_output(*cp, mapping, res, respos);
                if (x==enc_EXCEPTION)
                    return -1;
                else if (x==enc_FAILED) {
                    raise_encode_exception(exceptionObject, encoding, unicode, collstartpos, collendpos, reason);
                    return -1;
                }
            }
        }
        *inpos = collendpos;
        break;
    default:
        repunicode = unicode_encode_call_errorhandler(errors, errorHandler,
                                                      encoding, reason, unicode, exceptionObject,
                                                      collstartpos, collendpos, &newpos);
        if (repunicode == NULL)
            return -1;
        if (PyBytes_Check(repunicode)) {
            /* Directly copy bytes result to output. */
            Py_ssize_t outsize = PyBytes_Size(*res);
            Py_ssize_t requiredsize;
            repsize = PyBytes_Size(repunicode);
            requiredsize = *respos + repsize;
            if (requiredsize > outsize)
                /* Make room for all additional bytes. */
                if (charmapencode_resize(res, respos, requiredsize)) {
                    Py_DECREF(repunicode);
                    return -1;
                }
            memcpy(PyBytes_AsString(*res) + *respos,
                   PyBytes_AsString(repunicode),  repsize);
            *respos += repsize;
            *inpos = newpos;
            Py_DECREF(repunicode);
            break;
        }
        /* generate replacement  */
        if (PyUnicode_READY(repunicode) == -1) {
            Py_DECREF(repunicode);
            return -1;
        }
        repsize = PyUnicode_GET_LENGTH(repunicode);
        data = PyUnicode_DATA(repunicode);
        kind = PyUnicode_KIND(repunicode);
        for (index = 0; index < repsize; index++) {
            Py_UCS4 repch = PyUnicode_READ(kind, data, index);
            x = charmapencode_output(repch, mapping, res, respos);
            if (x==enc_EXCEPTION) {
                Py_DECREF(repunicode);
                return -1;
            }
            else if (x==enc_FAILED) {
                Py_DECREF(repunicode);
                raise_encode_exception(exceptionObject, encoding, unicode, collstartpos, collendpos, reason);
                return -1;
            }
        }
        *inpos = newpos;
        Py_DECREF(repunicode);
    }
    return 0;
}

PyObject *
_PyUnicode_EncodeCharmap(PyObject *unicode,
                         PyObject *mapping,
                         const char *errors)
{
    /* output object */
    PyObject *res = NULL;
    /* current input position */
    Py_ssize_t inpos = 0;
    Py_ssize_t size;
    /* current output position */
    Py_ssize_t respos = 0;
    PyObject *errorHandler = NULL;
    PyObject *exc = NULL;
    /* the following variable is used for caching string comparisons
     * -1=not initialized, 0=unknown, 1=strict, 2=replace,
     * 3=ignore, 4=xmlcharrefreplace */
    int known_errorHandler = -1;
    void *data;
    int kind;

    if (PyUnicode_READY(unicode) == -1)
        return NULL;
    size = PyUnicode_GET_LENGTH(unicode);
    data = PyUnicode_DATA(unicode);
    kind = PyUnicode_KIND(unicode);

    /* Default to Latin-1 */
    if (mapping == NULL)
        return unicode_encode_ucs1(unicode, errors, 256);

    /* allocate enough for a simple encoding without
       replacements, if we need more, we'll resize */
    res = PyBytes_FromStringAndSize(NULL, size);
    if (res == NULL)
        goto onError;
    if (size == 0)
        return res;

    while (inpos<size) {
        Py_UCS4 ch = PyUnicode_READ(kind, data, inpos);
        /* try to encode it */
        charmapencode_result x = charmapencode_output(ch, mapping, &res, &respos);
        if (x==enc_EXCEPTION) /* error */
            goto onError;
        if (x==enc_FAILED) { /* unencodable character */
            if (charmap_encoding_error(unicode, &inpos, mapping,
                                       &exc,
                                       &known_errorHandler, &errorHandler, errors,
                                       &res, &respos)) {
                goto onError;
            }
        }
        else
            /* done with this character => adjust input position */
            ++inpos;
    }

    /* Resize if we allocated to much */
    if (respos<PyBytes_GET_SIZE(res))
        if (_PyBytes_Resize(&res, respos) < 0)
            goto onError;

    Py_XDECREF(exc);
    Py_XDECREF(errorHandler);
    return res;

  onError:
    Py_XDECREF(res);
    Py_XDECREF(exc);
    Py_XDECREF(errorHandler);
    return NULL;
}

/* Deprecated */
PyObject *
PyUnicode_EncodeCharmap(const Py_UNICODE *p,
                        Py_ssize_t size,
                        PyObject *mapping,
                        const char *errors)
{
    PyObject *result;
    PyObject *unicode = PyUnicode_FromUnicode(p, size);
    if (unicode == NULL)
        return NULL;
    result = _PyUnicode_EncodeCharmap(unicode, mapping, errors);
    Py_DECREF(unicode);
    return result;
}

PyObject *
PyUnicode_AsCharmapString(PyObject *unicode,
                          PyObject *mapping)
{
    if (!PyUnicode_Check(unicode) || mapping == NULL) {
        PyErr_BadArgument();
        return NULL;
    }
    return _PyUnicode_EncodeCharmap(unicode, mapping, NULL);
}

/* create or adjust a UnicodeTranslateError */
static void
make_translate_exception(PyObject **exceptionObject,
                         PyObject *unicode,
                         Py_ssize_t startpos, Py_ssize_t endpos,
                         const char *reason)
{
    if (*exceptionObject == NULL) {
        *exceptionObject = _PyUnicodeTranslateError_Create(
            unicode, startpos, endpos, reason);
    }
    else {
        if (PyUnicodeTranslateError_SetStart(*exceptionObject, startpos))
            goto onError;
        if (PyUnicodeTranslateError_SetEnd(*exceptionObject, endpos))
            goto onError;
        if (PyUnicodeTranslateError_SetReason(*exceptionObject, reason))
            goto onError;
        return;
      onError:
        Py_DECREF(*exceptionObject);
        *exceptionObject = NULL;
    }
}

/* error handling callback helper:
   build arguments, call the callback and check the arguments,
   put the result into newpos and return the replacement string, which
   has to be freed by the caller */
static PyObject *
unicode_translate_call_errorhandler(const char *errors,
                                    PyObject **errorHandler,
                                    const char *reason,
                                    PyObject *unicode, PyObject **exceptionObject,
                                    Py_ssize_t startpos, Py_ssize_t endpos,
                                    Py_ssize_t *newpos)
{
    static char *argparse = "O!n;translating error handler must return (str, int) tuple";

    Py_ssize_t i_newpos;
    PyObject *restuple;
    PyObject *resunicode;

    if (*errorHandler == NULL) {
        *errorHandler = PyCodec_LookupError(errors);
        if (*errorHandler == NULL)
            return NULL;
    }

    make_translate_exception(exceptionObject,
                             unicode, startpos, endpos, reason);
    if (*exceptionObject == NULL)
        return NULL;

    restuple = PyObject_CallFunctionObjArgs(
        *errorHandler, *exceptionObject, NULL);
    if (restuple == NULL)
        return NULL;
    if (!PyTuple_Check(restuple)) {
        PyErr_SetString(PyExc_TypeError, &argparse[4]);
        Py_DECREF(restuple);
        return NULL;
    }
    if (!PyArg_ParseTuple(restuple, argparse, &PyUnicode_Type,
                          &resunicode, &i_newpos)) {
        Py_DECREF(restuple);
        return NULL;
    }
    if (i_newpos<0)
        *newpos = PyUnicode_GET_LENGTH(unicode)+i_newpos;
    else
        *newpos = i_newpos;
    if (*newpos<0 || *newpos>PyUnicode_GET_LENGTH(unicode)) {
        PyErr_Format(PyExc_IndexError, "position %zd from error handler out of bounds", *newpos);
        Py_DECREF(restuple);
        return NULL;
    }
    Py_INCREF(resunicode);
    Py_DECREF(restuple);
    return resunicode;
}

/* Lookup the character ch in the mapping and put the result in result,
   which must be decrefed by the caller.
   Return 0 on success, -1 on error */
static int
charmaptranslate_lookup(Py_UCS4 c, PyObject *mapping, PyObject **result)
{
    PyObject *w = PyLong_FromLong((long)c);
    PyObject *x;

    if (w == NULL)
        return -1;
    x = PyObject_GetItem(mapping, w);
    Py_DECREF(w);
    if (x == NULL) {
        if (PyErr_ExceptionMatches(PyExc_LookupError)) {
            /* No mapping found means: use 1:1 mapping. */
            PyErr_Clear();
            *result = NULL;
            return 0;
        } else
            return -1;
    }
    else if (x == Py_None) {
        *result = x;
        return 0;
    }
    else if (PyLong_Check(x)) {
        long value = PyLong_AS_LONG(x);
        long max = PyUnicode_GetMax();
        if (value < 0 || value > max) {
            PyErr_Format(PyExc_TypeError,
                         "character mapping must be in range(0x%x)", max+1);
            Py_DECREF(x);
            return -1;
        }
        *result = x;
        return 0;
    }
    else if (PyUnicode_Check(x)) {
        *result = x;
        return 0;
    }
    else {
        /* wrong return value */
        PyErr_SetString(PyExc_TypeError,
                        "character mapping must return integer, None or str");
        Py_DECREF(x);
        return -1;
    }
}
/* ensure that *outobj is at least requiredsize characters long,
   if not reallocate and adjust various state variables.
   Return 0 on success, -1 on error */
static int
charmaptranslate_makespace(Py_UCS4 **outobj, Py_ssize_t *psize,
                               Py_ssize_t requiredsize)
{
    Py_ssize_t oldsize = *psize;
    Py_UCS4 *new_outobj;
    if (requiredsize > oldsize) {
        /* exponentially overallocate to minimize reallocations */
        if (requiredsize < 2 * oldsize)
            requiredsize = 2 * oldsize;
        new_outobj = PyMem_Realloc(*outobj, requiredsize * sizeof(Py_UCS4));
        if (new_outobj == 0)
            return -1;
        *outobj = new_outobj;
        *psize = requiredsize;
    }
    return 0;
}
/* lookup the character, put the result in the output string and adjust
   various state variables. Return a new reference to the object that
   was put in the output buffer in *result, or Py_None, if the mapping was
   undefined (in which case no character was written).
   The called must decref result.
   Return 0 on success, -1 on error. */
static int
charmaptranslate_output(PyObject *input, Py_ssize_t ipos,
                        PyObject *mapping, Py_UCS4 **output,
                        Py_ssize_t *osize, Py_ssize_t *opos,
                        PyObject **res)
{
    Py_UCS4 curinp = PyUnicode_READ_CHAR(input, ipos);
    if (charmaptranslate_lookup(curinp, mapping, res))
        return -1;
    if (*res==NULL) {
        /* not found => default to 1:1 mapping */
        (*output)[(*opos)++] = curinp;
    }
    else if (*res==Py_None)
        ;
    else if (PyLong_Check(*res)) {
        /* no overflow check, because we know that the space is enough */
        (*output)[(*opos)++] = (Py_UCS4)PyLong_AS_LONG(*res);
    }
    else if (PyUnicode_Check(*res)) {
        Py_ssize_t repsize;
        if (PyUnicode_READY(*res) == -1)
            return -1;
        repsize = PyUnicode_GET_LENGTH(*res);
        if (repsize==1) {
            /* no overflow check, because we know that the space is enough */
            (*output)[(*opos)++] = PyUnicode_READ_CHAR(*res, 0);
        }
        else if (repsize!=0) {
            /* more than one character */
            Py_ssize_t requiredsize = *opos +
                (PyUnicode_GET_LENGTH(input) - ipos) +
                repsize - 1;
            Py_ssize_t i;
            if (charmaptranslate_makespace(output, osize, requiredsize))
                return -1;
            for(i = 0; i < repsize; i++)
                (*output)[(*opos)++] = PyUnicode_READ_CHAR(*res, i);
        }
    }
    else
        return -1;
    return 0;
}

PyObject *
_PyUnicode_TranslateCharmap(PyObject *input,
                            PyObject *mapping,
                            const char *errors)
{
    /* input object */
    char *idata;
    Py_ssize_t size, i;
    int kind;
    /* output buffer */
    Py_UCS4 *output = NULL;
    Py_ssize_t osize;
    PyObject *res;
    /* current output position */
    Py_ssize_t opos;
    char *reason = "character maps to <undefined>";
    PyObject *errorHandler = NULL;
    PyObject *exc = NULL;
    /* the following variable is used for caching string comparisons
     * -1=not initialized, 0=unknown, 1=strict, 2=replace,
     * 3=ignore, 4=xmlcharrefreplace */
    int known_errorHandler = -1;

    if (mapping == NULL) {
        PyErr_BadArgument();
        return NULL;
    }

    if (PyUnicode_READY(input) == -1)
        return NULL;
    idata = (char*)PyUnicode_DATA(input);
    kind = PyUnicode_KIND(input);
    size = PyUnicode_GET_LENGTH(input);
    i = 0;

    if (size == 0) {
        Py_INCREF(input);
        return input;
    }

    /* allocate enough for a simple 1:1 translation without
       replacements, if we need more, we'll resize */
    osize = size;
    output = PyMem_Malloc(osize * sizeof(Py_UCS4));
    opos = 0;
    if (output == NULL) {
        PyErr_NoMemory();
        goto onError;
    }

    while (i<size) {
        /* try to encode it */
        PyObject *x = NULL;
        if (charmaptranslate_output(input, i, mapping,
                                    &output, &osize, &opos, &x)) {
            Py_XDECREF(x);
            goto onError;
        }
        Py_XDECREF(x);
        if (x!=Py_None) /* it worked => adjust input pointer */
            ++i;
        else { /* untranslatable character */
            PyObject *repunicode = NULL; /* initialize to prevent gcc warning */
            Py_ssize_t repsize;
            Py_ssize_t newpos;
            Py_ssize_t uni2;
            /* startpos for collecting untranslatable chars */
            Py_ssize_t collstart = i;
            Py_ssize_t collend = i+1;
            Py_ssize_t coll;

            /* find all untranslatable characters */
            while (collend < size) {
                if (charmaptranslate_lookup(PyUnicode_READ(kind,idata, collend), mapping, &x))
                    goto onError;
                Py_XDECREF(x);
                if (x!=Py_None)
                    break;
                ++collend;
            }
            /* cache callback name lookup
             * (if not done yet, i.e. it's the first error) */
            if (known_errorHandler==-1) {
                if ((errors==NULL) || (!strcmp(errors, "strict")))
                    known_errorHandler = 1;
                else if (!strcmp(errors, "replace"))
                    known_errorHandler = 2;
                else if (!strcmp(errors, "ignore"))
                    known_errorHandler = 3;
                else if (!strcmp(errors, "xmlcharrefreplace"))
                    known_errorHandler = 4;
                else
                    known_errorHandler = 0;
            }
            switch (known_errorHandler) {
            case 1: /* strict */
                make_translate_exception(&exc,
                                         input, collstart, collend, reason);
                if (exc != NULL)
                    PyCodec_StrictErrors(exc);
                goto onError;
            case 2: /* replace */
                /* No need to check for space, this is a 1:1 replacement */
                for (coll = collstart; coll<collend; coll++)
                    output[opos++] = '?';
                /* fall through */
            case 3: /* ignore */
                i = collend;
                break;
            case 4: /* xmlcharrefreplace */
                /* generate replacement (temporarily (mis)uses i) */
                for (i = collstart; i < collend; ++i) {
                    char buffer[2+29+1+1];
                    char *cp;
                    sprintf(buffer, "&#%d;", PyUnicode_READ(kind, idata, i));
                    if (charmaptranslate_makespace(&output, &osize,
                                                   opos+strlen(buffer)+(size-collend)))
                        goto onError;
                    for (cp = buffer; *cp; ++cp)
                        output[opos++] = *cp;
                }
                i = collend;
                break;
            default:
                repunicode = unicode_translate_call_errorhandler(errors, &errorHandler,
                                                                 reason, input, &exc,
                                                                 collstart, collend, &newpos);
                if (repunicode == NULL)
                    goto onError;
                if (PyUnicode_READY(repunicode) == -1) {
                    Py_DECREF(repunicode);
                    goto onError;
                }
                /* generate replacement  */
                repsize = PyUnicode_GET_LENGTH(repunicode);
                if (charmaptranslate_makespace(&output, &osize,
                                               opos+repsize+(size-collend))) {
                    Py_DECREF(repunicode);
                    goto onError;
                }
                for (uni2 = 0; repsize-->0; ++uni2)
                    output[opos++] = PyUnicode_READ_CHAR(repunicode, uni2);
                i = newpos;
                Py_DECREF(repunicode);
            }
        }
    }
    res = PyUnicode_FromKindAndData(PyUnicode_4BYTE_KIND, output, opos);
    if (!res)
        goto onError;
    PyMem_Free(output);
    Py_XDECREF(exc);
    Py_XDECREF(errorHandler);
    return res;

  onError:
    PyMem_Free(output);
    Py_XDECREF(exc);
    Py_XDECREF(errorHandler);
    return NULL;
}

/* Deprecated. Use PyUnicode_Translate instead. */
PyObject *
PyUnicode_TranslateCharmap(const Py_UNICODE *p,
                           Py_ssize_t size,
                           PyObject *mapping,
                           const char *errors)
{
    PyObject *result;
    PyObject *unicode = PyUnicode_FromUnicode(p, size);
    if (!unicode)
        return NULL;
    result = _PyUnicode_TranslateCharmap(unicode, mapping, errors);
    Py_DECREF(unicode);
    return result;
}

PyObject *
PyUnicode_Translate(PyObject *str,
                    PyObject *mapping,
                    const char *errors)
{
    PyObject *result;

    str = PyUnicode_FromObject(str);
    if (str == NULL)
        return NULL;
    result = _PyUnicode_TranslateCharmap(str, mapping, errors);
    Py_DECREF(str);
    return result;
}

static Py_UCS4
fix_decimal_and_space_to_ascii(PyObject *self)
{
    /* No need to call PyUnicode_READY(self) because this function is only
       called as a callback from fixup() which does it already. */
    const Py_ssize_t len = PyUnicode_GET_LENGTH(self);
    const int kind = PyUnicode_KIND(self);
    void *data = PyUnicode_DATA(self);
    Py_UCS4 maxchar = 127, ch, fixed;
    int modified = 0;
    Py_ssize_t i;

    for (i = 0; i < len; ++i) {
        ch = PyUnicode_READ(kind, data, i);
        fixed = 0;
        if (ch > 127) {
            if (Py_UNICODE_ISSPACE(ch))
                fixed = ' ';
            else {
                const int decimal = Py_UNICODE_TODECIMAL(ch);
                if (decimal >= 0)
                    fixed = '0' + decimal;
            }
            if (fixed != 0) {
                modified = 1;
                maxchar = Py_MAX(maxchar, fixed);
                PyUnicode_WRITE(kind, data, i, fixed);
            }
            else
                maxchar = Py_MAX(maxchar, ch);
        }
    }

    return (modified) ? maxchar : 0;
}

PyObject *
_PyUnicode_TransformDecimalAndSpaceToASCII(PyObject *unicode)
{
    if (!PyUnicode_Check(unicode)) {
        PyErr_BadInternalCall();
        return NULL;
    }
    if (PyUnicode_READY(unicode) == -1)
        return NULL;
    if (PyUnicode_MAX_CHAR_VALUE(unicode) <= 127) {
        /* If the string is already ASCII, just return the same string */
        Py_INCREF(unicode);
        return unicode;
    }
    return fixup(unicode, fix_decimal_and_space_to_ascii);
}

PyObject *
PyUnicode_TransformDecimalToASCII(Py_UNICODE *s,
                                  Py_ssize_t length)
{
    PyObject *decimal;
    Py_ssize_t i;
    Py_UCS4 maxchar;
    enum PyUnicode_Kind kind;
    void *data;

    maxchar = 127;
    for (i = 0; i < length; i++) {
        Py_UNICODE ch = s[i];
        if (ch > 127) {
            int decimal = Py_UNICODE_TODECIMAL(ch);
            if (decimal >= 0)
                ch = '0' + decimal;
            maxchar = Py_MAX(maxchar, ch);
        }
    }

    /* Copy to a new string */
    decimal = PyUnicode_New(length, maxchar);
    if (decimal == NULL)
        return decimal;
    kind = PyUnicode_KIND(decimal);
    data = PyUnicode_DATA(decimal);
    /* Iterate over code points */
    for (i = 0; i < length; i++) {
        Py_UNICODE ch = s[i];
        if (ch > 127) {
            int decimal = Py_UNICODE_TODECIMAL(ch);
            if (decimal >= 0)
                ch = '0' + decimal;
        }
        PyUnicode_WRITE(kind, data, i, ch);
    }
    return unicode_result(decimal);
}
/* --- Decimal Encoder ---------------------------------------------------- */

int
PyUnicode_EncodeDecimal(Py_UNICODE *s,
                        Py_ssize_t length,
                        char *output,
                        const char *errors)
{
    PyObject *unicode;
    Py_ssize_t i;
    enum PyUnicode_Kind kind;
    void *data;

    if (output == NULL) {
        PyErr_BadArgument();
        return -1;
    }

    unicode = PyUnicode_FromUnicode(s, length);
    if (unicode == NULL)
        return -1;

    if (PyUnicode_READY(unicode) == -1) {
        Py_DECREF(unicode);
        return -1;
    }
    kind = PyUnicode_KIND(unicode);
    data = PyUnicode_DATA(unicode);

    for (i=0; i < length; ) {
        PyObject *exc;
        Py_UCS4 ch;
        int decimal;
        Py_ssize_t startpos;

        ch = PyUnicode_READ(kind, data, i);

        if (Py_UNICODE_ISSPACE(ch)) {
            *output++ = ' ';
            i++;
            continue;
        }
        decimal = Py_UNICODE_TODECIMAL(ch);
        if (decimal >= 0) {
            *output++ = '0' + decimal;
            i++;
            continue;
        }
        if (0 < ch && ch < 256) {
            *output++ = (char)ch;
            i++;
            continue;
        }

        startpos = i;
        exc = NULL;
        raise_encode_exception(&exc, "decimal", unicode,
                               startpos, startpos+1,
                               "invalid decimal Unicode string");
        Py_XDECREF(exc);
        Py_DECREF(unicode);
        return -1;
    }
    /* 0-terminate the output string */
    *output++ = '\0';
    Py_DECREF(unicode);
    return 0;
}

/* --- Helpers ------------------------------------------------------------ */

static Py_ssize_t
any_find_slice(int direction, PyObject* s1, PyObject* s2,
               Py_ssize_t start,
               Py_ssize_t end)
{
    int kind1, kind2, kind;
    void *buf1, *buf2;
    Py_ssize_t len1, len2, result;

    kind1 = PyUnicode_KIND(s1);
    kind2 = PyUnicode_KIND(s2);
    kind = kind1 > kind2 ? kind1 : kind2;
    buf1 = PyUnicode_DATA(s1);
    buf2 = PyUnicode_DATA(s2);
    if (kind1 != kind)
        buf1 = _PyUnicode_AsKind(s1, kind);
    if (!buf1)
        return -2;
    if (kind2 != kind)
        buf2 = _PyUnicode_AsKind(s2, kind);
    if (!buf2) {
        if (kind1 != kind) PyMem_Free(buf1);
        return -2;
    }
    len1 = PyUnicode_GET_LENGTH(s1);
    len2 = PyUnicode_GET_LENGTH(s2);

    if (direction > 0) {
        switch (kind) {
        case PyUnicode_1BYTE_KIND:
            if (PyUnicode_IS_ASCII(s1) && PyUnicode_IS_ASCII(s2))
                result = asciilib_find_slice(buf1, len1, buf2, len2, start, end);
            else
                result = ucs1lib_find_slice(buf1, len1, buf2, len2, start, end);
            break;
        case PyUnicode_2BYTE_KIND:
            result = ucs2lib_find_slice(buf1, len1, buf2, len2, start, end);
            break;
        case PyUnicode_4BYTE_KIND:
            result = ucs4lib_find_slice(buf1, len1, buf2, len2, start, end);
            break;
        default:
            assert(0); result = -2;
        }
    }
    else {
        switch (kind) {
        case PyUnicode_1BYTE_KIND:
            if (PyUnicode_IS_ASCII(s1) && PyUnicode_IS_ASCII(s2))
                result = asciilib_rfind_slice(buf1, len1, buf2, len2, start, end);
            else
                result = ucs1lib_rfind_slice(buf1, len1, buf2, len2, start, end);
            break;
        case PyUnicode_2BYTE_KIND:
            result = ucs2lib_rfind_slice(buf1, len1, buf2, len2, start, end);
            break;
        case PyUnicode_4BYTE_KIND:
            result = ucs4lib_rfind_slice(buf1, len1, buf2, len2, start, end);
            break;
        default:
            assert(0); result = -2;
        }
    }

    if (kind1 != kind)
        PyMem_Free(buf1);
    if (kind2 != kind)
        PyMem_Free(buf2);

    return result;
}

Py_ssize_t
_PyUnicode_InsertThousandsGrouping(
    PyObject *unicode, Py_ssize_t index,
    Py_ssize_t n_buffer,
    void *digits, Py_ssize_t n_digits,
    Py_ssize_t min_width,
    const char *grouping, PyObject *thousands_sep,
    Py_UCS4 *maxchar)
{
    unsigned int kind, thousands_sep_kind;
    char *data, *thousands_sep_data;
    Py_ssize_t thousands_sep_len;
    Py_ssize_t len;

    if (unicode != NULL) {
        kind = PyUnicode_KIND(unicode);
        data = (char *) PyUnicode_DATA(unicode) + index * kind;
    }
    else {
        kind = PyUnicode_1BYTE_KIND;
        data = NULL;
    }
    thousands_sep_kind = PyUnicode_KIND(thousands_sep);
    thousands_sep_data = PyUnicode_DATA(thousands_sep);
    thousands_sep_len = PyUnicode_GET_LENGTH(thousands_sep);
    if (unicode != NULL && thousands_sep_kind != kind) {
        if (thousands_sep_kind < kind) {
            thousands_sep_data = _PyUnicode_AsKind(thousands_sep, kind);
            if (!thousands_sep_data)
                return -1;
        }
        else {
            data = _PyUnicode_AsKind(unicode, thousands_sep_kind);
            if (!data)
                return -1;
        }
    }

    switch (kind) {
    case PyUnicode_1BYTE_KIND:
        if (unicode != NULL && PyUnicode_IS_ASCII(unicode))
            len = asciilib_InsertThousandsGrouping(
                (Py_UCS1 *) data, n_buffer, (Py_UCS1 *) digits, n_digits,
                min_width, grouping,
                (Py_UCS1 *) thousands_sep_data, thousands_sep_len);
        else
            len = ucs1lib_InsertThousandsGrouping(
                (Py_UCS1*)data, n_buffer, (Py_UCS1*)digits, n_digits,
                min_width, grouping,
                (Py_UCS1 *) thousands_sep_data, thousands_sep_len);
        break;
    case PyUnicode_2BYTE_KIND:
        len = ucs2lib_InsertThousandsGrouping(
            (Py_UCS2 *) data, n_buffer, (Py_UCS2 *) digits, n_digits,
            min_width, grouping,
            (Py_UCS2 *) thousands_sep_data, thousands_sep_len);
        break;
    case PyUnicode_4BYTE_KIND:
        len = ucs4lib_InsertThousandsGrouping(
            (Py_UCS4 *) data, n_buffer, (Py_UCS4 *) digits, n_digits,
            min_width, grouping,
            (Py_UCS4 *) thousands_sep_data, thousands_sep_len);
        break;
    default:
        assert(0);
        return -1;
    }
    if (unicode != NULL && thousands_sep_kind != kind) {
        if (thousands_sep_kind < kind)
            PyMem_Free(thousands_sep_data);
        else
            PyMem_Free(data);
    }
    if (unicode == NULL) {
        *maxchar = 127;
        if (len != n_digits) {
            *maxchar = Py_MAX(*maxchar,
                                   PyUnicode_MAX_CHAR_VALUE(thousands_sep));
        }
    }
    return len;
}


/* helper macro to fixup start/end slice values */
#define ADJUST_INDICES(start, end, len)         \
    if (end > len)                              \
        end = len;                              \
    else if (end < 0) {                         \
        end += len;                             \
        if (end < 0)                            \
            end = 0;                            \
    }                                           \
    if (start < 0) {                            \
        start += len;                           \
        if (start < 0)                          \
            start = 0;                          \
    }

Py_ssize_t
PyUnicode_Count(PyObject *str,
                PyObject *substr,
                Py_ssize_t start,
                Py_ssize_t end)
{
    Py_ssize_t result;
    PyObject* str_obj;
    PyObject* sub_obj;
    int kind1, kind2, kind;
    void *buf1 = NULL, *buf2 = NULL;
    Py_ssize_t len1, len2;

    str_obj = PyUnicode_FromObject(str);
    if (!str_obj)
        return -1;
    sub_obj = PyUnicode_FromObject(substr);
    if (!sub_obj) {
        Py_DECREF(str_obj);
        return -1;
    }
    if (PyUnicode_READY(sub_obj) == -1 || PyUnicode_READY(str_obj) == -1) {
        Py_DECREF(sub_obj);
        Py_DECREF(str_obj);
        return -1;
    }

    kind1 = PyUnicode_KIND(str_obj);
    kind2 = PyUnicode_KIND(sub_obj);
    kind = kind1;
    buf1 = PyUnicode_DATA(str_obj);
    buf2 = PyUnicode_DATA(sub_obj);
    if (kind2 != kind) {
        if (kind2 > kind) {
            Py_DECREF(sub_obj);
            Py_DECREF(str_obj);
            return 0;
        }
        buf2 = _PyUnicode_AsKind(sub_obj, kind);
    }
    if (!buf2)
        goto onError;
    len1 = PyUnicode_GET_LENGTH(str_obj);
    len2 = PyUnicode_GET_LENGTH(sub_obj);

    ADJUST_INDICES(start, end, len1);
    switch (kind) {
    case PyUnicode_1BYTE_KIND:
        if (PyUnicode_IS_ASCII(str_obj) && PyUnicode_IS_ASCII(sub_obj))
            result = asciilib_count(
                ((Py_UCS1*)buf1) + start, end - start,
                buf2, len2, PY_SSIZE_T_MAX
                );
        else
            result = ucs1lib_count(
                ((Py_UCS1*)buf1) + start, end - start,
                buf2, len2, PY_SSIZE_T_MAX
                );
        break;
    case PyUnicode_2BYTE_KIND:
        result = ucs2lib_count(
            ((Py_UCS2*)buf1) + start, end - start,
            buf2, len2, PY_SSIZE_T_MAX
            );
        break;
    case PyUnicode_4BYTE_KIND:
        result = ucs4lib_count(
            ((Py_UCS4*)buf1) + start, end - start,
            buf2, len2, PY_SSIZE_T_MAX
            );
        break;
    default:
        assert(0); result = 0;
    }

    Py_DECREF(sub_obj);
    Py_DECREF(str_obj);

    if (kind2 != kind)
        PyMem_Free(buf2);

    return result;
  onError:
    Py_DECREF(sub_obj);
    Py_DECREF(str_obj);
    if (kind2 != kind && buf2)
        PyMem_Free(buf2);
    return -1;
}

Py_ssize_t
PyUnicode_Find(PyObject *str,
               PyObject *sub,
               Py_ssize_t start,
               Py_ssize_t end,
               int direction)
{
    Py_ssize_t result;

    str = PyUnicode_FromObject(str);
    if (!str)
        return -2;
    sub = PyUnicode_FromObject(sub);
    if (!sub) {
        Py_DECREF(str);
        return -2;
    }
    if (PyUnicode_READY(sub) == -1 || PyUnicode_READY(str) == -1) {
        Py_DECREF(sub);
        Py_DECREF(str);
        return -2;
    }

    result = any_find_slice(direction,
        str, sub, start, end
        );

    Py_DECREF(str);
    Py_DECREF(sub);

    return result;
}

Py_ssize_t
PyUnicode_FindChar(PyObject *str, Py_UCS4 ch,
                   Py_ssize_t start, Py_ssize_t end,
                   int direction)
{
    int kind;
    Py_ssize_t result;
    if (PyUnicode_READY(str) == -1)
        return -2;
    if (start < 0 || end < 0) {
        PyErr_SetString(PyExc_IndexError, "string index out of range");
        return -2;
    }
    if (end > PyUnicode_GET_LENGTH(str))
        end = PyUnicode_GET_LENGTH(str);
    kind = PyUnicode_KIND(str);
    result = findchar(PyUnicode_1BYTE_DATA(str) + kind*start,
                      kind, end-start, ch, direction);
    if (result == -1)
        return -1;
    else
        return start + result;
}

static int
tailmatch(PyObject *self,
          PyObject *substring,
          Py_ssize_t start,
          Py_ssize_t end,
          int direction)
{
    int kind_self;
    int kind_sub;
    void *data_self;
    void *data_sub;
    Py_ssize_t offset;
    Py_ssize_t i;
    Py_ssize_t end_sub;

    if (PyUnicode_READY(self) == -1 ||
        PyUnicode_READY(substring) == -1)
        return -1;

    if (PyUnicode_GET_LENGTH(substring) == 0)
        return 1;

    ADJUST_INDICES(start, end, PyUnicode_GET_LENGTH(self));
    end -= PyUnicode_GET_LENGTH(substring);
    if (end < start)
        return 0;

    kind_self = PyUnicode_KIND(self);
    data_self = PyUnicode_DATA(self);
    kind_sub = PyUnicode_KIND(substring);
    data_sub = PyUnicode_DATA(substring);
    end_sub = PyUnicode_GET_LENGTH(substring) - 1;

    if (direction > 0)
        offset = end;
    else
        offset = start;

    if (PyUnicode_READ(kind_self, data_self, offset) ==
        PyUnicode_READ(kind_sub, data_sub, 0) &&
        PyUnicode_READ(kind_self, data_self, offset + end_sub) ==
        PyUnicode_READ(kind_sub, data_sub, end_sub)) {
        /* If both are of the same kind, memcmp is sufficient */
        if (kind_self == kind_sub) {
            return ! memcmp((char *)data_self +
                                (offset * PyUnicode_KIND(substring)),
                            data_sub,
                            PyUnicode_GET_LENGTH(substring) *
                                PyUnicode_KIND(substring));
        }
        /* otherwise we have to compare each character by first accesing it */
        else {
            /* We do not need to compare 0 and len(substring)-1 because
               the if statement above ensured already that they are equal
               when we end up here. */
            for (i = 1; i < end_sub; ++i) {
                if (PyUnicode_READ(kind_self, data_self, offset + i) !=
                    PyUnicode_READ(kind_sub, data_sub, i))
                    return 0;
            }
            return 1;
        }
    }

    return 0;
}

Py_ssize_t
PyUnicode_Tailmatch(PyObject *str,
                    PyObject *substr,
                    Py_ssize_t start,
                    Py_ssize_t end,
                    int direction)
{
    Py_ssize_t result;

    str = PyUnicode_FromObject(str);
    if (str == NULL)
        return -1;
    substr = PyUnicode_FromObject(substr);
    if (substr == NULL) {
        Py_DECREF(str);
        return -1;
    }

    result = tailmatch(str, substr,
                       start, end, direction);
    Py_DECREF(str);
    Py_DECREF(substr);
    return result;
}

/* Apply fixfct filter to the Unicode object self and return a
   reference to the modified object */

static PyObject *
fixup(PyObject *self,
      Py_UCS4 (*fixfct)(PyObject *s))
{
    PyObject *u;
    Py_UCS4 maxchar_old, maxchar_new = 0;
    PyObject *v;

    u = _PyUnicode_Copy(self);
    if (u == NULL)
        return NULL;
    maxchar_old = PyUnicode_MAX_CHAR_VALUE(u);

    /* fix functions return the new maximum character in a string,
       if the kind of the resulting unicode object does not change,
       everything is fine.  Otherwise we need to change the string kind
       and re-run the fix function. */
    maxchar_new = fixfct(u);

    if (maxchar_new == 0) {
        /* no changes */;
        if (PyUnicode_CheckExact(self)) {
            Py_DECREF(u);
            Py_INCREF(self);
            return self;
        }
        else
            return u;
    }

    maxchar_new = align_maxchar(maxchar_new);

    if (maxchar_new == maxchar_old)
        return u;

    /* In case the maximum character changed, we need to
       convert the string to the new category. */
    v = PyUnicode_New(PyUnicode_GET_LENGTH(self), maxchar_new);
    if (v == NULL) {
        Py_DECREF(u);
        return NULL;
    }
    if (maxchar_new > maxchar_old) {
        /* If the maxchar increased so that the kind changed, not all
           characters are representable anymore and we need to fix the
           string again. This only happens in very few cases. */
        _PyUnicode_FastCopyCharacters(v, 0,
                                      self, 0, PyUnicode_GET_LENGTH(self));
        maxchar_old = fixfct(v);
        assert(maxchar_old > 0 && maxchar_old <= maxchar_new);
    }
    else {
        _PyUnicode_FastCopyCharacters(v, 0,
                                      u, 0, PyUnicode_GET_LENGTH(self));
    }
    Py_DECREF(u);
    assert(_PyUnicode_CheckConsistency(v, 1));
    return v;
}

static PyObject *
ascii_upper_or_lower(PyObject *self, int lower)
{
    Py_ssize_t len = PyUnicode_GET_LENGTH(self);
    char *resdata, *data = PyUnicode_DATA(self);
    PyObject *res;

    res = PyUnicode_New(len, 127);
    if (res == NULL)
        return NULL;
    resdata = PyUnicode_DATA(res);
    if (lower)
        _Py_bytes_lower(resdata, data, len);
    else
        _Py_bytes_upper(resdata, data, len);
    return res;
}

static Py_UCS4
handle_capital_sigma(int kind, void *data, Py_ssize_t length, Py_ssize_t i)
{
    Py_ssize_t j;
    int final_sigma;
    Py_UCS4 c;
    /* U+03A3 is in the Final_Sigma context when, it is found like this:

     \p{cased}\p{case-ignorable}*U+03A3!(\p{case-ignorable}*\p{cased})

    where ! is a negation and \p{xxx} is a character with property xxx.
    */
    for (j = i - 1; j >= 0; j--) {
        c = PyUnicode_READ(kind, data, j);
        if (!_PyUnicode_IsCaseIgnorable(c))
            break;
    }
    final_sigma = j >= 0 && _PyUnicode_IsCased(c);
    if (final_sigma) {
        for (j = i + 1; j < length; j++) {
            c = PyUnicode_READ(kind, data, j);
            if (!_PyUnicode_IsCaseIgnorable(c))
                break;
        }
        final_sigma = j == length || !_PyUnicode_IsCased(c);
    }
    return (final_sigma) ? 0x3C2 : 0x3C3;
}

static int
lower_ucs4(int kind, void *data, Py_ssize_t length, Py_ssize_t i,
           Py_UCS4 c, Py_UCS4 *mapped)
{
    /* Obscure special case. */
    if (c == 0x3A3) {
        mapped[0] = handle_capital_sigma(kind, data, length, i);
        return 1;
    }
    return _PyUnicode_ToLowerFull(c, mapped);
}

static Py_ssize_t
do_capitalize(int kind, void *data, Py_ssize_t length, Py_UCS4 *res, Py_UCS4 *maxchar)
{
    Py_ssize_t i, k = 0;
    int n_res, j;
    Py_UCS4 c, mapped[3];

    c = PyUnicode_READ(kind, data, 0);
    n_res = _PyUnicode_ToUpperFull(c, mapped);
    for (j = 0; j < n_res; j++) {
        *maxchar = Py_MAX(*maxchar, mapped[j]);
        res[k++] = mapped[j];
    }
    for (i = 1; i < length; i++) {
        c = PyUnicode_READ(kind, data, i);
        n_res = lower_ucs4(kind, data, length, i, c, mapped);
        for (j = 0; j < n_res; j++) {
            *maxchar = Py_MAX(*maxchar, mapped[j]);
            res[k++] = mapped[j];
        }
    }
    return k;
}

static Py_ssize_t
do_swapcase(int kind, void *data, Py_ssize_t length, Py_UCS4 *res, Py_UCS4 *maxchar) {
    Py_ssize_t i, k = 0;

    for (i = 0; i < length; i++) {
        Py_UCS4 c = PyUnicode_READ(kind, data, i), mapped[3];
        int n_res, j;
        if (Py_UNICODE_ISUPPER(c)) {
            n_res = lower_ucs4(kind, data, length, i, c, mapped);
        }
        else if (Py_UNICODE_ISLOWER(c)) {
            n_res = _PyUnicode_ToUpperFull(c, mapped);
        }
        else {
            n_res = 1;
            mapped[0] = c;
        }
        for (j = 0; j < n_res; j++) {
            *maxchar = Py_MAX(*maxchar, mapped[j]);
            res[k++] = mapped[j];
        }
    }
    return k;
}

static Py_ssize_t
do_upper_or_lower(int kind, void *data, Py_ssize_t length, Py_UCS4 *res,
                  Py_UCS4 *maxchar, int lower)
{
    Py_ssize_t i, k = 0;

    for (i = 0; i < length; i++) {
        Py_UCS4 c = PyUnicode_READ(kind, data, i), mapped[3];
        int n_res, j;
        if (lower)
            n_res = lower_ucs4(kind, data, length, i, c, mapped);
        else
            n_res = _PyUnicode_ToUpperFull(c, mapped);
        for (j = 0; j < n_res; j++) {
            *maxchar = Py_MAX(*maxchar, mapped[j]);
            res[k++] = mapped[j];
        }
    }
    return k;
}

static Py_ssize_t
do_upper(int kind, void *data, Py_ssize_t length, Py_UCS4 *res, Py_UCS4 *maxchar)
{
    return do_upper_or_lower(kind, data, length, res, maxchar, 0);
}

static Py_ssize_t
do_lower(int kind, void *data, Py_ssize_t length, Py_UCS4 *res, Py_UCS4 *maxchar)
{
    return do_upper_or_lower(kind, data, length, res, maxchar, 1);
}

static Py_ssize_t
do_casefold(int kind, void *data, Py_ssize_t length, Py_UCS4 *res, Py_UCS4 *maxchar)
{
    Py_ssize_t i, k = 0;

    for (i = 0; i < length; i++) {
        Py_UCS4 c = PyUnicode_READ(kind, data, i);
        Py_UCS4 mapped[3];
        int j, n_res = _PyUnicode_ToFoldedFull(c, mapped);
        for (j = 0; j < n_res; j++) {
            *maxchar = Py_MAX(*maxchar, mapped[j]);
            res[k++] = mapped[j];
        }
    }
    return k;
}

static Py_ssize_t
do_title(int kind, void *data, Py_ssize_t length, Py_UCS4 *res, Py_UCS4 *maxchar)
{
    Py_ssize_t i, k = 0;
    int previous_is_cased;

    previous_is_cased = 0;
    for (i = 0; i < length; i++) {
        const Py_UCS4 c = PyUnicode_READ(kind, data, i);
        Py_UCS4 mapped[3];
        int n_res, j;

        if (previous_is_cased)
            n_res = lower_ucs4(kind, data, length, i, c, mapped);
        else
            n_res = _PyUnicode_ToTitleFull(c, mapped);

        for (j = 0; j < n_res; j++) {
            *maxchar = Py_MAX(*maxchar, mapped[j]);
            res[k++] = mapped[j];
        }

        previous_is_cased = _PyUnicode_IsCased(c);
    }
    return k;
}

static PyObject *
case_operation(PyObject *self,
               Py_ssize_t (*perform)(int, void *, Py_ssize_t, Py_UCS4 *, Py_UCS4 *))
{
    PyObject *res = NULL;
    Py_ssize_t length, newlength = 0;
    int kind, outkind;
    void *data, *outdata;
    Py_UCS4 maxchar = 0, *tmp, *tmpend;

    assert(PyUnicode_IS_READY(self));

    kind = PyUnicode_KIND(self);
    data = PyUnicode_DATA(self);
    length = PyUnicode_GET_LENGTH(self);
    tmp = PyMem_MALLOC(sizeof(Py_UCS4) * 3 * length);
    if (tmp == NULL)
        return PyErr_NoMemory();
    newlength = perform(kind, data, length, tmp, &maxchar);
    res = PyUnicode_New(newlength, maxchar);
    if (res == NULL)
        goto leave;
    tmpend = tmp + newlength;
    outdata = PyUnicode_DATA(res);
    outkind = PyUnicode_KIND(res);
    switch (outkind) {
    case PyUnicode_1BYTE_KIND:
        _PyUnicode_CONVERT_BYTES(Py_UCS4, Py_UCS1, tmp, tmpend, outdata);
        break;
    case PyUnicode_2BYTE_KIND:
        _PyUnicode_CONVERT_BYTES(Py_UCS4, Py_UCS2, tmp, tmpend, outdata);
        break;
    case PyUnicode_4BYTE_KIND:
        memcpy(outdata, tmp, sizeof(Py_UCS4) * newlength);
        break;
    default:
        assert(0);
        break;
    }
  leave:
    PyMem_FREE(tmp);
    return res;
}

PyObject *
PyUnicode_Join(PyObject *separator, PyObject *seq)
{
    PyObject *sep = NULL;
    Py_ssize_t seplen;
    PyObject *res = NULL; /* the result */
    PyObject *fseq;          /* PySequence_Fast(seq) */
    Py_ssize_t seqlen;       /* len(fseq) -- number of items in sequence */
    PyObject **items;
    PyObject *item;
    Py_ssize_t sz, i, res_offset;
    Py_UCS4 maxchar;
    Py_UCS4 item_maxchar;
    int use_memcpy;
    unsigned char *res_data = NULL, *sep_data = NULL;
    PyObject *last_obj;
    unsigned int kind = 0;

    fseq = PySequence_Fast(seq, "");
    if (fseq == NULL) {
        return NULL;
    }

    /* NOTE: the following code can't call back into Python code,
     * so we are sure that fseq won't be mutated.
     */

    seqlen = PySequence_Fast_GET_SIZE(fseq);
    /* If empty sequence, return u"". */
    if (seqlen == 0) {
        Py_DECREF(fseq);
        _Py_RETURN_UNICODE_EMPTY();
    }

    /* If singleton sequence with an exact Unicode, return that. */
    last_obj = NULL;
    items = PySequence_Fast_ITEMS(fseq);
    if (seqlen == 1) {
        if (PyUnicode_CheckExact(items[0])) {
            res = items[0];
            Py_INCREF(res);
            Py_DECREF(fseq);
            return res;
        }
        seplen = 0;
        maxchar = 0;
    }
    else {
        /* Set up sep and seplen */
        if (separator == NULL) {
            /* fall back to a blank space separator */
            sep = PyUnicode_FromOrdinal(' ');
            if (!sep)
                goto onError;
            seplen = 1;
            maxchar = 32;
        }
        else {
            if (!PyUnicode_Check(separator)) {
                PyErr_Format(PyExc_TypeError,
                             "separator: expected str instance,"
                             " %.80s found",
                             Py_TYPE(separator)->tp_name);
                goto onError;
            }
            if (PyUnicode_READY(separator))
                goto onError;
            sep = separator;
            seplen = PyUnicode_GET_LENGTH(separator);
            maxchar = PyUnicode_MAX_CHAR_VALUE(separator);
            /* inc refcount to keep this code path symmetric with the
               above case of a blank separator */
            Py_INCREF(sep);
        }
        last_obj = sep;
    }

    /* There are at least two things to join, or else we have a subclass
     * of str in the sequence.
     * Do a pre-pass to figure out the total amount of space we'll
     * need (sz), and see whether all argument are strings.
     */
    sz = 0;
#ifdef Py_DEBUG
    use_memcpy = 0;
#else
    use_memcpy = 1;
#endif
    for (i = 0; i < seqlen; i++) {
        const Py_ssize_t old_sz = sz;
        item = items[i];
        if (!PyUnicode_Check(item)) {
            PyErr_Format(PyExc_TypeError,
                         "sequence item %zd: expected str instance,"
                         " %.80s found",
                         i, Py_TYPE(item)->tp_name);
            goto onError;
        }
        if (PyUnicode_READY(item) == -1)
            goto onError;
        sz += PyUnicode_GET_LENGTH(item);
        item_maxchar = PyUnicode_MAX_CHAR_VALUE(item);
        maxchar = Py_MAX(maxchar, item_maxchar);
        if (i != 0)
            sz += seplen;
        if (sz < old_sz || sz > PY_SSIZE_T_MAX) {
            PyErr_SetString(PyExc_OverflowError,
                            "join() result is too long for a Python string");
            goto onError;
        }
        if (use_memcpy && last_obj != NULL) {
            if (PyUnicode_KIND(last_obj) != PyUnicode_KIND(item))
                use_memcpy = 0;
        }
        last_obj = item;
    }

    res = PyUnicode_New(sz, maxchar);
    if (res == NULL)
        goto onError;

    /* Catenate everything. */
#ifdef Py_DEBUG
    use_memcpy = 0;
#else
    if (use_memcpy) {
        res_data = PyUnicode_1BYTE_DATA(res);
        kind = PyUnicode_KIND(res);
        if (seplen != 0)
            sep_data = PyUnicode_1BYTE_DATA(sep);
    }
#endif
    if (use_memcpy) {
        for (i = 0; i < seqlen; ++i) {
            Py_ssize_t itemlen;
            item = items[i];

            /* Copy item, and maybe the separator. */
            if (i && seplen != 0) {
                Py_MEMCPY(res_data,
                          sep_data,
                          kind * seplen);
                res_data += kind * seplen;
            }

            itemlen = PyUnicode_GET_LENGTH(item);
            if (itemlen != 0) {
                Py_MEMCPY(res_data,
                          PyUnicode_DATA(item),
                          kind * itemlen);
                res_data += kind * itemlen;
            }
        }
        assert(res_data == PyUnicode_1BYTE_DATA(res)
                           + kind * PyUnicode_GET_LENGTH(res));
    }
    else {
        for (i = 0, res_offset = 0; i < seqlen; ++i) {
            Py_ssize_t itemlen;
            item = items[i];

            /* Copy item, and maybe the separator. */
            if (i && seplen != 0) {
                _PyUnicode_FastCopyCharacters(res, res_offset, sep, 0, seplen);
                res_offset += seplen;
            }

            itemlen = PyUnicode_GET_LENGTH(item);
            if (itemlen != 0) {
                _PyUnicode_FastCopyCharacters(res, res_offset, item, 0, itemlen);
                res_offset += itemlen;
            }
        }
        assert(res_offset == PyUnicode_GET_LENGTH(res));
    }

    Py_DECREF(fseq);
    Py_XDECREF(sep);
    assert(_PyUnicode_CheckConsistency(res, 1));
    return res;

  onError:
    Py_DECREF(fseq);
    Py_XDECREF(sep);
    Py_XDECREF(res);
    return NULL;
}

#define FILL(kind, data, value, start, length) \
    do { \
        Py_ssize_t i_ = 0; \
        assert(kind != PyUnicode_WCHAR_KIND); \
        switch ((kind)) { \
        case PyUnicode_1BYTE_KIND: { \
            unsigned char * to_ = (unsigned char *)((data)) + (start); \
            memset(to_, (unsigned char)value, (length)); \
            break; \
        } \
        case PyUnicode_2BYTE_KIND: { \
            Py_UCS2 * to_ = (Py_UCS2 *)((data)) + (start); \
            for (; i_ < (length); ++i_, ++to_) *to_ = (value); \
            break; \
        } \
        case PyUnicode_4BYTE_KIND: { \
            Py_UCS4 * to_ = (Py_UCS4 *)((data)) + (start); \
            for (; i_ < (length); ++i_, ++to_) *to_ = (value); \
            break; \
        default: assert(0); \
        } \
        } \
    } while (0)

void
_PyUnicode_FastFill(PyObject *unicode, Py_ssize_t start, Py_ssize_t length,
                    Py_UCS4 fill_char)
{
    const enum PyUnicode_Kind kind = PyUnicode_KIND(unicode);
    const void *data = PyUnicode_DATA(unicode);
    assert(PyUnicode_IS_READY(unicode));
    assert(unicode_modifiable(unicode));
    assert(fill_char <= PyUnicode_MAX_CHAR_VALUE(unicode));
    assert(start >= 0);
    assert(start + length <= PyUnicode_GET_LENGTH(unicode));
    FILL(kind, data, fill_char, start, length);
}

Py_ssize_t
PyUnicode_Fill(PyObject *unicode, Py_ssize_t start, Py_ssize_t length,
               Py_UCS4 fill_char)
{
    Py_ssize_t maxlen;

    if (!PyUnicode_Check(unicode)) {
        PyErr_BadInternalCall();
        return -1;
    }
    if (PyUnicode_READY(unicode) == -1)
        return -1;
    if (unicode_check_modifiable(unicode))
        return -1;

    if (start < 0) {
        PyErr_SetString(PyExc_IndexError, "string index out of range");
        return -1;
    }
    if (fill_char > PyUnicode_MAX_CHAR_VALUE(unicode)) {
        PyErr_SetString(PyExc_ValueError,
                         "fill character is bigger than "
                         "the string maximum character");
        return -1;
    }

    maxlen = PyUnicode_GET_LENGTH(unicode) - start;
    length = Py_MIN(maxlen, length);
    if (length <= 0)
        return 0;

    _PyUnicode_FastFill(unicode, start, length, fill_char);
    return length;
}

static PyObject *
pad(PyObject *self,
    Py_ssize_t left,
    Py_ssize_t right,
    Py_UCS4 fill)
{
    PyObject *u;
    Py_UCS4 maxchar;
    int kind;
    void *data;

    if (left < 0)
        left = 0;
    if (right < 0)
        right = 0;

    if (left == 0 && right == 0)
        return unicode_result_unchanged(self);

    if (left > PY_SSIZE_T_MAX - _PyUnicode_LENGTH(self) ||
        right > PY_SSIZE_T_MAX - (left + _PyUnicode_LENGTH(self))) {
        PyErr_SetString(PyExc_OverflowError, "padded string is too long");
        return NULL;
    }
    maxchar = PyUnicode_MAX_CHAR_VALUE(self);
    maxchar = Py_MAX(maxchar, fill);
    u = PyUnicode_New(left + _PyUnicode_LENGTH(self) + right, maxchar);
    if (!u)
        return NULL;

    kind = PyUnicode_KIND(u);
    data = PyUnicode_DATA(u);
    if (left)
        FILL(kind, data, fill, 0, left);
    if (right)
        FILL(kind, data, fill, left + _PyUnicode_LENGTH(self), right);
    _PyUnicode_FastCopyCharacters(u, left, self, 0, _PyUnicode_LENGTH(self));
    assert(_PyUnicode_CheckConsistency(u, 1));
    return u;
}

PyObject *
PyUnicode_Splitlines(PyObject *string, int keepends)
{
    PyObject *list;

    string = PyUnicode_FromObject(string);
    if (string == NULL)
        return NULL;
    if (PyUnicode_READY(string) == -1) {
        Py_DECREF(string);
        return NULL;
    }

    switch (PyUnicode_KIND(string)) {
    case PyUnicode_1BYTE_KIND:
        if (PyUnicode_IS_ASCII(string))
            list = asciilib_splitlines(
                string, PyUnicode_1BYTE_DATA(string),
                PyUnicode_GET_LENGTH(string), keepends);
        else
            list = ucs1lib_splitlines(
                string, PyUnicode_1BYTE_DATA(string),
                PyUnicode_GET_LENGTH(string), keepends);
        break;
    case PyUnicode_2BYTE_KIND:
        list = ucs2lib_splitlines(
            string, PyUnicode_2BYTE_DATA(string),
            PyUnicode_GET_LENGTH(string), keepends);
        break;
    case PyUnicode_4BYTE_KIND:
        list = ucs4lib_splitlines(
            string, PyUnicode_4BYTE_DATA(string),
            PyUnicode_GET_LENGTH(string), keepends);
        break;
    default:
        assert(0);
        list = 0;
    }
    Py_DECREF(string);
    return list;
}

static PyObject *
split(PyObject *self,
      PyObject *substring,
      Py_ssize_t maxcount)
{
    int kind1, kind2, kind;
    void *buf1, *buf2;
    Py_ssize_t len1, len2;
    PyObject* out;

    if (maxcount < 0)
        maxcount = PY_SSIZE_T_MAX;

    if (PyUnicode_READY(self) == -1)
        return NULL;

    if (substring == NULL)
        switch (PyUnicode_KIND(self)) {
        case PyUnicode_1BYTE_KIND:
            if (PyUnicode_IS_ASCII(self))
                return asciilib_split_whitespace(
                    self,  PyUnicode_1BYTE_DATA(self),
                    PyUnicode_GET_LENGTH(self), maxcount
                    );
            else
                return ucs1lib_split_whitespace(
                    self,  PyUnicode_1BYTE_DATA(self),
                    PyUnicode_GET_LENGTH(self), maxcount
                    );
        case PyUnicode_2BYTE_KIND:
            return ucs2lib_split_whitespace(
                self,  PyUnicode_2BYTE_DATA(self),
                PyUnicode_GET_LENGTH(self), maxcount
                );
        case PyUnicode_4BYTE_KIND:
            return ucs4lib_split_whitespace(
                self,  PyUnicode_4BYTE_DATA(self),
                PyUnicode_GET_LENGTH(self), maxcount
                );
        default:
            assert(0);
            return NULL;
        }

    if (PyUnicode_READY(substring) == -1)
        return NULL;

    kind1 = PyUnicode_KIND(self);
    kind2 = PyUnicode_KIND(substring);
    kind = kind1 > kind2 ? kind1 : kind2;
    buf1 = PyUnicode_DATA(self);
    buf2 = PyUnicode_DATA(substring);
    if (kind1 != kind)
        buf1 = _PyUnicode_AsKind(self, kind);
    if (!buf1)
        return NULL;
    if (kind2 != kind)
        buf2 = _PyUnicode_AsKind(substring, kind);
    if (!buf2) {
        if (kind1 != kind) PyMem_Free(buf1);
        return NULL;
    }
    len1 = PyUnicode_GET_LENGTH(self);
    len2 = PyUnicode_GET_LENGTH(substring);

    switch (kind) {
    case PyUnicode_1BYTE_KIND:
        if (PyUnicode_IS_ASCII(self) && PyUnicode_IS_ASCII(substring))
            out = asciilib_split(
                self,  buf1, len1, buf2, len2, maxcount);
        else
            out = ucs1lib_split(
                self,  buf1, len1, buf2, len2, maxcount);
        break;
    case PyUnicode_2BYTE_KIND:
        out = ucs2lib_split(
            self,  buf1, len1, buf2, len2, maxcount);
        break;
    case PyUnicode_4BYTE_KIND:
        out = ucs4lib_split(
            self,  buf1, len1, buf2, len2, maxcount);
        break;
    default:
        out = NULL;
    }
    if (kind1 != kind)
        PyMem_Free(buf1);
    if (kind2 != kind)
        PyMem_Free(buf2);
    return out;
}

static PyObject *
rsplit(PyObject *self,
       PyObject *substring,
       Py_ssize_t maxcount)
{
    int kind1, kind2, kind;
    void *buf1, *buf2;
    Py_ssize_t len1, len2;
    PyObject* out;

    if (maxcount < 0)
        maxcount = PY_SSIZE_T_MAX;

    if (PyUnicode_READY(self) == -1)
        return NULL;

    if (substring == NULL)
        switch (PyUnicode_KIND(self)) {
        case PyUnicode_1BYTE_KIND:
            if (PyUnicode_IS_ASCII(self))
                return asciilib_rsplit_whitespace(
                    self,  PyUnicode_1BYTE_DATA(self),
                    PyUnicode_GET_LENGTH(self), maxcount
                    );
            else
                return ucs1lib_rsplit_whitespace(
                    self,  PyUnicode_1BYTE_DATA(self),
                    PyUnicode_GET_LENGTH(self), maxcount
                    );
        case PyUnicode_2BYTE_KIND:
            return ucs2lib_rsplit_whitespace(
                self,  PyUnicode_2BYTE_DATA(self),
                PyUnicode_GET_LENGTH(self), maxcount
                );
        case PyUnicode_4BYTE_KIND:
            return ucs4lib_rsplit_whitespace(
                self,  PyUnicode_4BYTE_DATA(self),
                PyUnicode_GET_LENGTH(self), maxcount
                );
        default:
            assert(0);
            return NULL;
        }

    if (PyUnicode_READY(substring) == -1)
        return NULL;

    kind1 = PyUnicode_KIND(self);
    kind2 = PyUnicode_KIND(substring);
    kind = kind1 > kind2 ? kind1 : kind2;
    buf1 = PyUnicode_DATA(self);
    buf2 = PyUnicode_DATA(substring);
    if (kind1 != kind)
        buf1 = _PyUnicode_AsKind(self, kind);
    if (!buf1)
        return NULL;
    if (kind2 != kind)
        buf2 = _PyUnicode_AsKind(substring, kind);
    if (!buf2) {
        if (kind1 != kind) PyMem_Free(buf1);
        return NULL;
    }
    len1 = PyUnicode_GET_LENGTH(self);
    len2 = PyUnicode_GET_LENGTH(substring);

    switch (kind) {
    case PyUnicode_1BYTE_KIND:
        if (PyUnicode_IS_ASCII(self) && PyUnicode_IS_ASCII(substring))
            out = asciilib_rsplit(
                self,  buf1, len1, buf2, len2, maxcount);
        else
            out = ucs1lib_rsplit(
                self,  buf1, len1, buf2, len2, maxcount);
        break;
    case PyUnicode_2BYTE_KIND:
        out = ucs2lib_rsplit(
            self,  buf1, len1, buf2, len2, maxcount);
        break;
    case PyUnicode_4BYTE_KIND:
        out = ucs4lib_rsplit(
            self,  buf1, len1, buf2, len2, maxcount);
        break;
    default:
        out = NULL;
    }
    if (kind1 != kind)
        PyMem_Free(buf1);
    if (kind2 != kind)
        PyMem_Free(buf2);
    return out;
}

static Py_ssize_t
anylib_find(int kind, PyObject *str1, void *buf1, Py_ssize_t len1,
            PyObject *str2, void *buf2, Py_ssize_t len2, Py_ssize_t offset)
{
    switch (kind) {
    case PyUnicode_1BYTE_KIND:
        if (PyUnicode_IS_ASCII(str1) && PyUnicode_IS_ASCII(str2))
            return asciilib_find(buf1, len1, buf2, len2, offset);
        else
            return ucs1lib_find(buf1, len1, buf2, len2, offset);
    case PyUnicode_2BYTE_KIND:
        return ucs2lib_find(buf1, len1, buf2, len2, offset);
    case PyUnicode_4BYTE_KIND:
        return ucs4lib_find(buf1, len1, buf2, len2, offset);
    }
    assert(0);
    return -1;
}

static Py_ssize_t
anylib_count(int kind, PyObject *sstr, void* sbuf, Py_ssize_t slen,
             PyObject *str1, void *buf1, Py_ssize_t len1, Py_ssize_t maxcount)
{
    switch (kind) {
    case PyUnicode_1BYTE_KIND:
        if (PyUnicode_IS_ASCII(sstr) && PyUnicode_IS_ASCII(str1))
            return asciilib_count(sbuf, slen, buf1, len1, maxcount);
        else
            return ucs1lib_count(sbuf, slen, buf1, len1, maxcount);
    case PyUnicode_2BYTE_KIND:
        return ucs2lib_count(sbuf, slen, buf1, len1, maxcount);
    case PyUnicode_4BYTE_KIND:
        return ucs4lib_count(sbuf, slen, buf1, len1, maxcount);
    }
    assert(0);
    return 0;
}

static void
replace_1char_inplace(PyObject *u, Py_ssize_t pos,
                      Py_UCS4 u1, Py_UCS4 u2, Py_ssize_t maxcount)
{
    int kind = PyUnicode_KIND(u);
    void *data = PyUnicode_DATA(u);
    Py_ssize_t len = PyUnicode_GET_LENGTH(u);
    if (kind == PyUnicode_1BYTE_KIND) {
        ucs1lib_replace_1char_inplace((Py_UCS1 *)data + pos,
                                      (Py_UCS1 *)data + len,
                                      u1, u2, maxcount);
    }
    else if (kind == PyUnicode_2BYTE_KIND) {
        ucs2lib_replace_1char_inplace((Py_UCS2 *)data + pos,
                                      (Py_UCS2 *)data + len,
                                      u1, u2, maxcount);
    }
    else {
        assert(kind == PyUnicode_4BYTE_KIND);
        ucs4lib_replace_1char_inplace((Py_UCS4 *)data + pos,
                                      (Py_UCS4 *)data + len,
                                      u1, u2, maxcount);
    }
}

static PyObject *
replace(PyObject *self, PyObject *str1,
        PyObject *str2, Py_ssize_t maxcount)
{
    PyObject *u;
    char *sbuf = PyUnicode_DATA(self);
    char *buf1 = PyUnicode_DATA(str1);
    char *buf2 = PyUnicode_DATA(str2);
    int srelease = 0, release1 = 0, release2 = 0;
    int skind = PyUnicode_KIND(self);
    int kind1 = PyUnicode_KIND(str1);
    int kind2 = PyUnicode_KIND(str2);
    Py_ssize_t slen = PyUnicode_GET_LENGTH(self);
    Py_ssize_t len1 = PyUnicode_GET_LENGTH(str1);
    Py_ssize_t len2 = PyUnicode_GET_LENGTH(str2);
    int mayshrink;
    Py_UCS4 maxchar, maxchar_str1, maxchar_str2;

    if (maxcount < 0)
        maxcount = PY_SSIZE_T_MAX;
    else if (maxcount == 0 || slen == 0)
        goto nothing;

    if (str1 == str2)
        goto nothing;

    maxchar = PyUnicode_MAX_CHAR_VALUE(self);
    maxchar_str1 = PyUnicode_MAX_CHAR_VALUE(str1);
    if (maxchar < maxchar_str1)
        /* substring too wide to be present */
        goto nothing;
    maxchar_str2 = PyUnicode_MAX_CHAR_VALUE(str2);
    /* Replacing str1 with str2 may cause a maxchar reduction in the
       result string. */
    mayshrink = (maxchar_str2 < maxchar_str1) && (maxchar == maxchar_str1);
    maxchar = Py_MAX(maxchar, maxchar_str2);

    if (len1 == len2) {
        /* same length */
        if (len1 == 0)
            goto nothing;
        if (len1 == 1) {
            /* replace characters */
            Py_UCS4 u1, u2;
            Py_ssize_t pos;

            u1 = PyUnicode_READ(kind1, buf1, 0);
            pos = findchar(sbuf, skind, slen, u1, 1);
            if (pos < 0)
                goto nothing;
            u2 = PyUnicode_READ(kind2, buf2, 0);
            u = PyUnicode_New(slen, maxchar);
            if (!u)
                goto error;

            _PyUnicode_FastCopyCharacters(u, 0, self, 0, slen);
            replace_1char_inplace(u, pos, u1, u2, maxcount);
        }
        else {
            int rkind = skind;
            char *res;
            Py_ssize_t i;

            if (kind1 < rkind) {
                /* widen substring */
                buf1 = _PyUnicode_AsKind(str1, rkind);
                if (!buf1) goto error;
                release1 = 1;
            }
            i = anylib_find(rkind, self, sbuf, slen, str1, buf1, len1, 0);
            if (i < 0)
                goto nothing;
            if (rkind > kind2) {
                /* widen replacement */
                buf2 = _PyUnicode_AsKind(str2, rkind);
                if (!buf2) goto error;
                release2 = 1;
            }
            else if (rkind < kind2) {
                /* widen self and buf1 */
                rkind = kind2;
                if (release1) PyMem_Free(buf1);
                release1 = 0;
                sbuf = _PyUnicode_AsKind(self, rkind);
                if (!sbuf) goto error;
                srelease = 1;
                buf1 = _PyUnicode_AsKind(str1, rkind);
                if (!buf1) goto error;
                release1 = 1;
            }
            u = PyUnicode_New(slen, maxchar);
            if (!u)
                goto error;
            assert(PyUnicode_KIND(u) == rkind);
            res = PyUnicode_DATA(u);

            memcpy(res, sbuf, rkind * slen);
            /* change everything in-place, starting with this one */
            memcpy(res + rkind * i,
                   buf2,
                   rkind * len2);
            i += len1;

            while ( --maxcount > 0) {
                i = anylib_find(rkind, self,
                                sbuf+rkind*i, slen-i,
                                str1, buf1, len1, i);
                if (i == -1)
                    break;
                memcpy(res + rkind * i,
                       buf2,
                       rkind * len2);
                i += len1;
            }
        }
    }
    else {
        Py_ssize_t n, i, j, ires;
        Py_ssize_t new_size;
        int rkind = skind;
        char *res;

        if (kind1 < rkind) {
            /* widen substring */
            buf1 = _PyUnicode_AsKind(str1, rkind);
            if (!buf1) goto error;
            release1 = 1;
        }
        n = anylib_count(rkind, self, sbuf, slen, str1, buf1, len1, maxcount);
        if (n == 0)
            goto nothing;
        if (kind2 < rkind) {
            /* widen replacement */
            buf2 = _PyUnicode_AsKind(str2, rkind);
            if (!buf2) goto error;
            release2 = 1;
        }
        else if (kind2 > rkind) {
            /* widen self and buf1 */
            rkind = kind2;
            sbuf = _PyUnicode_AsKind(self, rkind);
            if (!sbuf) goto error;
            srelease = 1;
            if (release1) PyMem_Free(buf1);
            release1 = 0;
            buf1 = _PyUnicode_AsKind(str1, rkind);
            if (!buf1) goto error;
            release1 = 1;
        }
        /* new_size = PyUnicode_GET_LENGTH(self) + n * (PyUnicode_GET_LENGTH(str2) -
           PyUnicode_GET_LENGTH(str1))); */
        if (len2 > len1 && len2 - len1 > (PY_SSIZE_T_MAX - slen) / n) {
                PyErr_SetString(PyExc_OverflowError,
                                "replace string is too long");
                goto error;
        }
        new_size = slen + n * (len2 - len1);
        if (new_size == 0) {
            _Py_INCREF_UNICODE_EMPTY();
            if (!unicode_empty)
                goto error;
            u = unicode_empty;
            goto done;
        }
        if (new_size > (PY_SSIZE_T_MAX >> (rkind-1))) {
            PyErr_SetString(PyExc_OverflowError,
                            "replace string is too long");
            goto error;
        }
        u = PyUnicode_New(new_size, maxchar);
        if (!u)
            goto error;
        assert(PyUnicode_KIND(u) == rkind);
        res = PyUnicode_DATA(u);
        ires = i = 0;
        if (len1 > 0) {
            while (n-- > 0) {
                /* look for next match */
                j = anylib_find(rkind, self,
                                sbuf + rkind * i, slen-i,
                                str1, buf1, len1, i);
                if (j == -1)
                    break;
                else if (j > i) {
                    /* copy unchanged part [i:j] */
                    memcpy(res + rkind * ires,
                           sbuf + rkind * i,
                           rkind * (j-i));
                    ires += j - i;
                }
                /* copy substitution string */
                if (len2 > 0) {
                    memcpy(res + rkind * ires,
                           buf2,
                           rkind * len2);
                    ires += len2;
                }
                i = j + len1;
            }
            if (i < slen)
                /* copy tail [i:] */
                memcpy(res + rkind * ires,
                       sbuf + rkind * i,
                       rkind * (slen-i));
        }
        else {
            /* interleave */
            while (n > 0) {
                memcpy(res + rkind * ires,
                       buf2,
                       rkind * len2);
                ires += len2;
                if (--n <= 0)
                    break;
                memcpy(res + rkind * ires,
                       sbuf + rkind * i,
                       rkind);
                ires++;
                i++;
            }
            memcpy(res + rkind * ires,
                   sbuf + rkind * i,
                   rkind * (slen-i));
        }
    }

    if (mayshrink) {
        unicode_adjust_maxchar(&u);
        if (u == NULL)
            goto error;
    }

  done:
    if (srelease)
        PyMem_FREE(sbuf);
    if (release1)
        PyMem_FREE(buf1);
    if (release2)
        PyMem_FREE(buf2);
    assert(_PyUnicode_CheckConsistency(u, 1));
    return u;

  nothing:
    /* nothing to replace; return original string (when possible) */
    if (srelease)
        PyMem_FREE(sbuf);
    if (release1)
        PyMem_FREE(buf1);
    if (release2)
        PyMem_FREE(buf2);
    return unicode_result_unchanged(self);

  error:
    if (srelease && sbuf)
        PyMem_FREE(sbuf);
    if (release1 && buf1)
        PyMem_FREE(buf1);
    if (release2 && buf2)
        PyMem_FREE(buf2);
    return NULL;
}

/* --- Unicode Object Methods --------------------------------------------- */

PyDoc_STRVAR(title__doc__,
             "S.title() -> str\n\
\n\
Return a titlecased version of S, i.e. words start with title case\n\
characters, all remaining cased characters have lower case.");

static PyObject*
unicode_title(PyObject *self)
{
    if (PyUnicode_READY(self) == -1)
        return NULL;
    return case_operation(self, do_title);
}

PyDoc_STRVAR(capitalize__doc__,
             "S.capitalize() -> str\n\
\n\
Return a capitalized version of S, i.e. make the first character\n\
have upper case and the rest lower case.");

static PyObject*
unicode_capitalize(PyObject *self)
{
    if (PyUnicode_READY(self) == -1)
        return NULL;
    if (PyUnicode_GET_LENGTH(self) == 0)
        return unicode_result_unchanged(self);
    return case_operation(self, do_capitalize);
}

PyDoc_STRVAR(casefold__doc__,
             "S.casefold() -> str\n\
\n\
Return a version of S suitable for caseless comparisons.");

static PyObject *
unicode_casefold(PyObject *self)
{
    if (PyUnicode_READY(self) == -1)
        return NULL;
    if (PyUnicode_IS_ASCII(self))
        return ascii_upper_or_lower(self, 1);
    return case_operation(self, do_casefold);
}


/* Argument converter.  Coerces to a single unicode character */

static int
convert_uc(PyObject *obj, void *addr)
{
    Py_UCS4 *fillcharloc = (Py_UCS4 *)addr;
    PyObject *uniobj;

    uniobj = PyUnicode_FromObject(obj);
    if (uniobj == NULL) {
        PyErr_SetString(PyExc_TypeError,
                        "The fill character cannot be converted to Unicode");
        return 0;
    }
    if (PyUnicode_GET_LENGTH(uniobj) != 1) {
        PyErr_SetString(PyExc_TypeError,
                        "The fill character must be exactly one character long");
        Py_DECREF(uniobj);
        return 0;
    }
    *fillcharloc = PyUnicode_READ_CHAR(uniobj, 0);
    Py_DECREF(uniobj);
    return 1;
}

PyDoc_STRVAR(center__doc__,
             "S.center(width[, fillchar]) -> str\n\
\n\
Return S centered in a string of length width. Padding is\n\
done using the specified fill character (default is a space)");

static PyObject *
unicode_center(PyObject *self, PyObject *args)
{
    Py_ssize_t marg, left;
    Py_ssize_t width;
    Py_UCS4 fillchar = ' ';

    if (!PyArg_ParseTuple(args, "n|O&:center", &width, convert_uc, &fillchar))
        return NULL;

    if (PyUnicode_READY(self) == -1)
        return NULL;

    if (PyUnicode_GET_LENGTH(self) >= width)
        return unicode_result_unchanged(self);

    marg = width - PyUnicode_GET_LENGTH(self);
    left = marg / 2 + (marg & width & 1);

    return pad(self, left, marg - left, fillchar);
}

/* This function assumes that str1 and str2 are readied by the caller. */

static int
unicode_compare(PyObject *str1, PyObject *str2)
{
#define COMPARE(TYPE1, TYPE2) \
    do { \
        TYPE1* p1 = (TYPE1 *)data1; \
        TYPE2* p2 = (TYPE2 *)data2; \
        TYPE1* end = p1 + len; \
        Py_UCS4 c1, c2; \
        for (; p1 != end; p1++, p2++) { \
            c1 = *p1; \
            c2 = *p2; \
            if (c1 != c2) \
                return (c1 < c2) ? -1 : 1; \
        } \
    } \
    while (0)

    int kind1, kind2;
    void *data1, *data2;
    Py_ssize_t len1, len2, len;

    /* a string is equal to itself */
    if (str1 == str2)
        return 0;

    kind1 = PyUnicode_KIND(str1);
    kind2 = PyUnicode_KIND(str2);
    data1 = PyUnicode_DATA(str1);
    data2 = PyUnicode_DATA(str2);
    len1 = PyUnicode_GET_LENGTH(str1);
    len2 = PyUnicode_GET_LENGTH(str2);
    len = Py_MIN(len1, len2);

    switch(kind1) {
    case PyUnicode_1BYTE_KIND:
    {
        switch(kind2) {
        case PyUnicode_1BYTE_KIND:
        {
            int cmp = memcmp(data1, data2, len);
            /* normalize result of memcmp() into the range [-1; 1] */
            if (cmp < 0)
                return -1;
            if (cmp > 0)
                return 1;
            break;
        }
        case PyUnicode_2BYTE_KIND:
            COMPARE(Py_UCS1, Py_UCS2);
            break;
        case PyUnicode_4BYTE_KIND:
            COMPARE(Py_UCS1, Py_UCS4);
            break;
        default:
            assert(0);
        }
        break;
    }
    case PyUnicode_2BYTE_KIND:
    {
        switch(kind2) {
        case PyUnicode_1BYTE_KIND:
            COMPARE(Py_UCS2, Py_UCS1);
            break;
        case PyUnicode_2BYTE_KIND:
        {
            COMPARE(Py_UCS2, Py_UCS2);
            break;
        }
        case PyUnicode_4BYTE_KIND:
            COMPARE(Py_UCS2, Py_UCS4);
            break;
        default:
            assert(0);
        }
        break;
    }
    case PyUnicode_4BYTE_KIND:
    {
        switch(kind2) {
        case PyUnicode_1BYTE_KIND:
            COMPARE(Py_UCS4, Py_UCS1);
            break;
        case PyUnicode_2BYTE_KIND:
            COMPARE(Py_UCS4, Py_UCS2);
            break;
        case PyUnicode_4BYTE_KIND:
        {
#if defined(HAVE_WMEMCMP) && SIZEOF_WCHAR_T == 4
            int cmp = wmemcmp((wchar_t *)data1, (wchar_t *)data2, len);
            /* normalize result of wmemcmp() into the range [-1; 1] */
            if (cmp < 0)
                return -1;
            if (cmp > 0)
                return 1;
#else
            COMPARE(Py_UCS4, Py_UCS4);
#endif
            break;
        }
        default:
            assert(0);
        }
        break;
    }
    default:
        assert(0);
    }

    if (len1 == len2)
        return 0;
    if (len1 < len2)
        return -1;
    else
        return 1;

#undef COMPARE
}

static int
unicode_compare_eq(PyObject *str1, PyObject *str2)
{
    int kind;
    void *data1, *data2;
    Py_ssize_t len;
    int cmp;

    /* a string is equal to itself */
    if (str1 == str2)
        return 1;

    len = PyUnicode_GET_LENGTH(str1);
    if (PyUnicode_GET_LENGTH(str2) != len)
        return 0;
    kind = PyUnicode_KIND(str1);
    if (PyUnicode_KIND(str2) != kind)
        return 0;
    data1 = PyUnicode_DATA(str1);
    data2 = PyUnicode_DATA(str2);

    cmp = memcmp(data1, data2, len * kind);
    return (cmp == 0);
}


int
PyUnicode_Compare(PyObject *left, PyObject *right)
{
    if (PyUnicode_Check(left) && PyUnicode_Check(right)) {
        if (PyUnicode_READY(left) == -1 ||
            PyUnicode_READY(right) == -1)
            return -1;
        return unicode_compare(left, right);
    }
    PyErr_Format(PyExc_TypeError,
                 "Can't compare %.100s and %.100s",
                 left->ob_type->tp_name,
                 right->ob_type->tp_name);
    return -1;
}

int
PyUnicode_CompareWithASCIIString(PyObject* uni, const char* str)
{
    Py_ssize_t i;
    int kind;
    void *data;
    Py_UCS4 chr;

    assert(_PyUnicode_CHECK(uni));
    if (PyUnicode_READY(uni) == -1)
        return -1;
    kind = PyUnicode_KIND(uni);
    data = PyUnicode_DATA(uni);
    /* Compare Unicode string and source character set string */
    for (i = 0; (chr = PyUnicode_READ(kind, data, i)) && str[i]; i++)
        if (chr != str[i])
            return (chr < (unsigned char)(str[i])) ? -1 : 1;
    /* This check keeps Python strings that end in '\0' from comparing equal
     to C strings identical up to that point. */
    if (PyUnicode_GET_LENGTH(uni) != i || chr)
        return 1; /* uni is longer */
    if (str[i])
        return -1; /* str is longer */
    return 0;
}


#define TEST_COND(cond)                         \
    ((cond) ? Py_True : Py_False)

PyObject *
PyUnicode_RichCompare(PyObject *left, PyObject *right, int op)
{
    int result;
    PyObject *v;

    if (!PyUnicode_Check(left) || !PyUnicode_Check(right))
        Py_RETURN_NOTIMPLEMENTED;

    if (PyUnicode_READY(left) == -1 ||
        PyUnicode_READY(right) == -1)
        return NULL;

    if (op == Py_EQ || op == Py_NE) {
        result = unicode_compare_eq(left, right);
        if (op == Py_EQ)
            v = TEST_COND(result);
        else
            v = TEST_COND(!result);
    }
    else {
        result = unicode_compare(left, right);

        /* Convert the return value to a Boolean */
        switch (op) {
        case Py_LE:
            v = TEST_COND(result <= 0);
            break;
        case Py_GE:
            v = TEST_COND(result >= 0);
            break;
        case Py_LT:
            v = TEST_COND(result == -1);
            break;
        case Py_GT:
            v = TEST_COND(result == 1);
            break;
        default:
            PyErr_BadArgument();
            return NULL;
        }
    }
    Py_INCREF(v);
    return v;
}

int
PyUnicode_Contains(PyObject *container, PyObject *element)
{
    PyObject *str, *sub;
    int kind1, kind2;
    void *buf1, *buf2;
    Py_ssize_t len1, len2;
    int result;

    /* Coerce the two arguments */
    sub = PyUnicode_FromObject(element);
    if (!sub) {
        PyErr_Format(PyExc_TypeError,
                     "'in <string>' requires string as left operand, not %s",
                     element->ob_type->tp_name);
        return -1;
    }

    str = PyUnicode_FromObject(container);
    if (!str) {
        Py_DECREF(sub);
        return -1;
    }

    kind1 = PyUnicode_KIND(str);
    kind2 = PyUnicode_KIND(sub);
    buf1 = PyUnicode_DATA(str);
    buf2 = PyUnicode_DATA(sub);
    if (kind2 != kind1) {
        if (kind2 > kind1) {
            Py_DECREF(sub);
            Py_DECREF(str);
            return 0;
        }
        buf2 = _PyUnicode_AsKind(sub, kind1);
    }
    if (!buf2) {
        Py_DECREF(sub);
        Py_DECREF(str);
        return -1;
    }
    len1 = PyUnicode_GET_LENGTH(str);
    len2 = PyUnicode_GET_LENGTH(sub);

    switch (kind1) {
    case PyUnicode_1BYTE_KIND:
        result = ucs1lib_find(buf1, len1, buf2, len2, 0) != -1;
        break;
    case PyUnicode_2BYTE_KIND:
        result = ucs2lib_find(buf1, len1, buf2, len2, 0) != -1;
        break;
    case PyUnicode_4BYTE_KIND:
        result = ucs4lib_find(buf1, len1, buf2, len2, 0) != -1;
        break;
    default:
        result = -1;
        assert(0);
    }

    Py_DECREF(str);
    Py_DECREF(sub);

    if (kind2 != kind1)
        PyMem_Free(buf2);

    return result;
}

/* Concat to string or Unicode object giving a new Unicode object. */

PyObject *
PyUnicode_Concat(PyObject *left, PyObject *right)
{
    PyObject *u = NULL, *v = NULL, *w;
    Py_UCS4 maxchar, maxchar2;
    Py_ssize_t u_len, v_len, new_len;

    /* Coerce the two arguments */
    u = PyUnicode_FromObject(left);
    if (u == NULL)
        goto onError;
    v = PyUnicode_FromObject(right);
    if (v == NULL)
        goto onError;

    /* Shortcuts */
    if (v == unicode_empty) {
        Py_DECREF(v);
        return u;
    }
    if (u == unicode_empty) {
        Py_DECREF(u);
        return v;
    }

    u_len = PyUnicode_GET_LENGTH(u);
    v_len = PyUnicode_GET_LENGTH(v);
    if (u_len > PY_SSIZE_T_MAX - v_len) {
        PyErr_SetString(PyExc_OverflowError,
                        "strings are too large to concat");
        goto onError;
    }
    new_len = u_len + v_len;

    maxchar = PyUnicode_MAX_CHAR_VALUE(u);
    maxchar2 = PyUnicode_MAX_CHAR_VALUE(v);
    maxchar = Py_MAX(maxchar, maxchar2);

    /* Concat the two Unicode strings */
    w = PyUnicode_New(new_len, maxchar);
    if (w == NULL)
        goto onError;
    _PyUnicode_FastCopyCharacters(w, 0, u, 0, u_len);
    _PyUnicode_FastCopyCharacters(w, u_len, v, 0, v_len);
    Py_DECREF(u);
    Py_DECREF(v);
    assert(_PyUnicode_CheckConsistency(w, 1));
    return w;

  onError:
    Py_XDECREF(u);
    Py_XDECREF(v);
    return NULL;
}

void
PyUnicode_Append(PyObject **p_left, PyObject *right)
{
    PyObject *left, *res;
    Py_UCS4 maxchar, maxchar2;
    Py_ssize_t left_len, right_len, new_len;

    if (p_left == NULL) {
        if (!PyErr_Occurred())
            PyErr_BadInternalCall();
        return;
    }
    left = *p_left;
    if (right == NULL || left == NULL
        || !PyUnicode_Check(left) || !PyUnicode_Check(right)) {
        if (!PyErr_Occurred())
            PyErr_BadInternalCall();
        goto error;
    }

    if (PyUnicode_READY(left) == -1)
        goto error;
    if (PyUnicode_READY(right) == -1)
        goto error;

    /* Shortcuts */
    if (left == unicode_empty) {
        Py_DECREF(left);
        Py_INCREF(right);
        *p_left = right;
        return;
    }
    if (right == unicode_empty)
        return;

    left_len = PyUnicode_GET_LENGTH(left);
    right_len = PyUnicode_GET_LENGTH(right);
    if (left_len > PY_SSIZE_T_MAX - right_len) {
        PyErr_SetString(PyExc_OverflowError,
                        "strings are too large to concat");
        goto error;
    }
    new_len = left_len + right_len;

    if (unicode_modifiable(left)
        && PyUnicode_CheckExact(right)
        && PyUnicode_KIND(right) <= PyUnicode_KIND(left)
        /* Don't resize for ascii += latin1. Convert ascii to latin1 requires
           to change the structure size, but characters are stored just after
           the structure, and so it requires to move all characters which is
           not so different than duplicating the string. */
        && !(PyUnicode_IS_ASCII(left) && !PyUnicode_IS_ASCII(right)))
    {
        /* append inplace */
        if (unicode_resize(p_left, new_len) != 0)
            goto error;

        /* copy 'right' into the newly allocated area of 'left' */
        _PyUnicode_FastCopyCharacters(*p_left, left_len, right, 0, right_len);
    }
    else {
        maxchar = PyUnicode_MAX_CHAR_VALUE(left);
        maxchar2 = PyUnicode_MAX_CHAR_VALUE(right);
        maxchar = Py_MAX(maxchar, maxchar2);

        /* Concat the two Unicode strings */
        res = PyUnicode_New(new_len, maxchar);
        if (res == NULL)
            goto error;
        _PyUnicode_FastCopyCharacters(res, 0, left, 0, left_len);
        _PyUnicode_FastCopyCharacters(res, left_len, right, 0, right_len);
        Py_DECREF(left);
        *p_left = res;
    }
    assert(_PyUnicode_CheckConsistency(*p_left, 1));
    return;

error:
    Py_CLEAR(*p_left);
}

void
PyUnicode_AppendAndDel(PyObject **pleft, PyObject *right)
{
    PyUnicode_Append(pleft, right);
    Py_XDECREF(right);
}

PyDoc_STRVAR(count__doc__,
             "S.count(sub[, start[, end]]) -> int\n\
\n\
Return the number of non-overlapping occurrences of substring sub in\n\
string S[start:end].  Optional arguments start and end are\n\
interpreted as in slice notation.");

static PyObject *
unicode_count(PyObject *self, PyObject *args)
{
    PyObject *substring;
    Py_ssize_t start = 0;
    Py_ssize_t end = PY_SSIZE_T_MAX;
    PyObject *result;
    int kind1, kind2, kind;
    void *buf1, *buf2;
    Py_ssize_t len1, len2, iresult;

    if (!stringlib_parse_args_finds_unicode("count", args, &substring,
                                            &start, &end))
        return NULL;

    kind1 = PyUnicode_KIND(self);
    kind2 = PyUnicode_KIND(substring);
    if (kind2 > kind1)
        return PyLong_FromLong(0);
    kind = kind1;
    buf1 = PyUnicode_DATA(self);
    buf2 = PyUnicode_DATA(substring);
    if (kind2 != kind)
        buf2 = _PyUnicode_AsKind(substring, kind);
    if (!buf2) {
        Py_DECREF(substring);
        return NULL;
    }
    len1 = PyUnicode_GET_LENGTH(self);
    len2 = PyUnicode_GET_LENGTH(substring);

    ADJUST_INDICES(start, end, len1);
    switch (kind) {
    case PyUnicode_1BYTE_KIND:
        iresult = ucs1lib_count(
            ((Py_UCS1*)buf1) + start, end - start,
            buf2, len2, PY_SSIZE_T_MAX
            );
        break;
    case PyUnicode_2BYTE_KIND:
        iresult = ucs2lib_count(
            ((Py_UCS2*)buf1) + start, end - start,
            buf2, len2, PY_SSIZE_T_MAX
            );
        break;
    case PyUnicode_4BYTE_KIND:
        iresult = ucs4lib_count(
            ((Py_UCS4*)buf1) + start, end - start,
            buf2, len2, PY_SSIZE_T_MAX
            );
        break;
    default:
        assert(0); iresult = 0;
    }

    result = PyLong_FromSsize_t(iresult);

    if (kind2 != kind)
        PyMem_Free(buf2);

    Py_DECREF(substring);

    return result;
}

PyDoc_STRVAR(encode__doc__,
             "S.encode(encoding='utf-8', errors='strict') -> bytes\n\
\n\
Encode S using the codec registered for encoding. Default encoding\n\
is 'utf-8'. errors may be given to set a different error\n\
handling scheme. Default is 'strict' meaning that encoding errors raise\n\
a UnicodeEncodeError. Other possible values are 'ignore', 'replace' and\n\
'xmlcharrefreplace' as well as any other name registered with\n\
codecs.register_error that can handle UnicodeEncodeErrors.");

static PyObject *
unicode_encode(PyObject *self, PyObject *args, PyObject *kwargs)
{
    static char *kwlist[] = {"encoding", "errors", 0};
    char *encoding = NULL;
    char *errors = NULL;

    if (!PyArg_ParseTupleAndKeywords(args, kwargs, "|ss:encode",
                                     kwlist, &encoding, &errors))
        return NULL;
    return PyUnicode_AsEncodedString(self, encoding, errors);
}

PyDoc_STRVAR(expandtabs__doc__,
             "S.expandtabs([tabsize]) -> str\n\
\n\
Return a copy of S where all tab characters are expanded using spaces.\n\
If tabsize is not given, a tab size of 8 characters is assumed.");

static PyObject*
unicode_expandtabs(PyObject *self, PyObject *args)
{
    Py_ssize_t i, j, line_pos, src_len, incr;
    Py_UCS4 ch;
    PyObject *u;
    void *src_data, *dest_data;
    int tabsize = 8;
    int kind;
    int found;

    if (!PyArg_ParseTuple(args, "|i:expandtabs", &tabsize))
        return NULL;

    if (PyUnicode_READY(self) == -1)
        return NULL;

    /* First pass: determine size of output string */
    src_len = PyUnicode_GET_LENGTH(self);
    i = j = line_pos = 0;
    kind = PyUnicode_KIND(self);
    src_data = PyUnicode_DATA(self);
    found = 0;
    for (; i < src_len; i++) {
        ch = PyUnicode_READ(kind, src_data, i);
        if (ch == '\t') {
            found = 1;
            if (tabsize > 0) {
                incr = tabsize - (line_pos % tabsize); /* cannot overflow */
                if (j > PY_SSIZE_T_MAX - incr)
                    goto overflow;
                line_pos += incr;
                j += incr;
            }
        }
        else {
            if (j > PY_SSIZE_T_MAX - 1)
                goto overflow;
            line_pos++;
            j++;
            if (ch == '\n' || ch == '\r')
                line_pos = 0;
        }
    }
    if (!found)
        return unicode_result_unchanged(self);

    /* Second pass: create output string and fill it */
    u = PyUnicode_New(j, PyUnicode_MAX_CHAR_VALUE(self));
    if (!u)
        return NULL;
    dest_data = PyUnicode_DATA(u);

    i = j = line_pos = 0;

    for (; i < src_len; i++) {
        ch = PyUnicode_READ(kind, src_data, i);
        if (ch == '\t') {
            if (tabsize > 0) {
                incr = tabsize - (line_pos % tabsize);
                line_pos += incr;
                FILL(kind, dest_data, ' ', j, incr);
                j += incr;
            }
        }
        else {
            line_pos++;
            PyUnicode_WRITE(kind, dest_data, j, ch);
            j++;
            if (ch == '\n' || ch == '\r')
                line_pos = 0;
        }
    }
    assert (j == PyUnicode_GET_LENGTH(u));
    return unicode_result(u);

  overflow:
    PyErr_SetString(PyExc_OverflowError, "new string is too long");
    return NULL;
}

PyDoc_STRVAR(find__doc__,
             "S.find(sub[, start[, end]]) -> int\n\
\n\
Return the lowest index in S where substring sub is found,\n\
such that sub is contained within S[start:end].  Optional\n\
arguments start and end are interpreted as in slice notation.\n\
\n\
Return -1 on failure.");

static PyObject *
unicode_find(PyObject *self, PyObject *args)
{
    PyObject *substring;
    Py_ssize_t start;
    Py_ssize_t end;
    Py_ssize_t result;

    if (!stringlib_parse_args_finds_unicode("find", args, &substring,
                                            &start, &end))
        return NULL;

    if (PyUnicode_READY(self) == -1)
        return NULL;
    if (PyUnicode_READY(substring) == -1)
        return NULL;

    result = any_find_slice(1, self, substring, start, end);

    Py_DECREF(substring);

    if (result == -2)
        return NULL;

    return PyLong_FromSsize_t(result);
}

static PyObject *
unicode_getitem(PyObject *self, Py_ssize_t index)
{
    void *data;
    enum PyUnicode_Kind kind;
    Py_UCS4 ch;
    PyObject *res;

    if (!PyUnicode_Check(self) || PyUnicode_READY(self) == -1) {
        PyErr_BadArgument();
        return NULL;
    }
    if (index < 0 || index >= PyUnicode_GET_LENGTH(self)) {
        PyErr_SetString(PyExc_IndexError, "string index out of range");
        return NULL;
    }
    kind = PyUnicode_KIND(self);
    data = PyUnicode_DATA(self);
    ch = PyUnicode_READ(kind, data, index);
    if (ch < 256)
        return get_latin1_char(ch);

    res = PyUnicode_New(1, ch);
    if (res == NULL)
        return NULL;
    kind = PyUnicode_KIND(res);
    data = PyUnicode_DATA(res);
    PyUnicode_WRITE(kind, data, 0, ch);
    assert(_PyUnicode_CheckConsistency(res, 1));
    return res;
}

/* Believe it or not, this produces the same value for ASCII strings
   as bytes_hash(). */
static Py_hash_t
unicode_hash(PyObject *self)
{
    Py_ssize_t len;
    Py_uhash_t x;  /* Unsigned for defined overflow behavior. */

#ifdef Py_DEBUG
    assert(_Py_HashSecret_Initialized);
#endif
    if (_PyUnicode_HASH(self) != -1)
        return _PyUnicode_HASH(self);
    if (PyUnicode_READY(self) == -1)
        return -1;
    len = PyUnicode_GET_LENGTH(self);
    /*
      We make the hash of the empty string be 0, rather than using
      (prefix ^ suffix), since this slightly obfuscates the hash secret
    */
    if (len == 0) {
        _PyUnicode_HASH(self) = 0;
        return 0;
    }

    /* The hash function as a macro, gets expanded three times below. */
#define HASH(P)                                            \
    x ^= (Py_uhash_t) *P << 7;                             \
    while (--len >= 0)                                     \
        x = (_PyHASH_MULTIPLIER * x) ^ (Py_uhash_t) *P++;  \

    x = (Py_uhash_t) _Py_HashSecret.prefix;
    switch (PyUnicode_KIND(self)) {
    case PyUnicode_1BYTE_KIND: {
        const unsigned char *c = PyUnicode_1BYTE_DATA(self);
        HASH(c);
        break;
    }
    case PyUnicode_2BYTE_KIND: {
        const Py_UCS2 *s = PyUnicode_2BYTE_DATA(self);
        HASH(s);
        break;
    }
    default: {
        Py_UCS4 *l;
        assert(PyUnicode_KIND(self) == PyUnicode_4BYTE_KIND &&
               "Impossible switch case in unicode_hash");
        l = PyUnicode_4BYTE_DATA(self);
        HASH(l);
        break;
    }
    }
    x ^= (Py_uhash_t) PyUnicode_GET_LENGTH(self);
    x ^= (Py_uhash_t) _Py_HashSecret.suffix;

    if (x == -1)
        x = -2;
    _PyUnicode_HASH(self) = x;
    return x;
}
#undef HASH

PyDoc_STRVAR(index__doc__,
             "S.index(sub[, start[, end]]) -> int\n\
\n\
Like S.find() but raise ValueError when the substring is not found.");

static PyObject *
unicode_index(PyObject *self, PyObject *args)
{
    Py_ssize_t result;
    PyObject *substring;
    Py_ssize_t start;
    Py_ssize_t end;

    if (!stringlib_parse_args_finds_unicode("index", args, &substring,
                                            &start, &end))
        return NULL;

    if (PyUnicode_READY(self) == -1)
        return NULL;
    if (PyUnicode_READY(substring) == -1)
        return NULL;

    result = any_find_slice(1, self, substring, start, end);

    Py_DECREF(substring);

    if (result == -2)
        return NULL;

    if (result < 0) {
        PyErr_SetString(PyExc_ValueError, "substring not found");
        return NULL;
    }

    return PyLong_FromSsize_t(result);
}

PyDoc_STRVAR(islower__doc__,
             "S.islower() -> bool\n\
\n\
Return True if all cased characters in S are lowercase and there is\n\
at least one cased character in S, False otherwise.");

static PyObject*
unicode_islower(PyObject *self)
{
    Py_ssize_t i, length;
    int kind;
    void *data;
    int cased;

    if (PyUnicode_READY(self) == -1)
        return NULL;
    length = PyUnicode_GET_LENGTH(self);
    kind = PyUnicode_KIND(self);
    data = PyUnicode_DATA(self);

    /* Shortcut for single character strings */
    if (length == 1)
        return PyBool_FromLong(
            Py_UNICODE_ISLOWER(PyUnicode_READ(kind, data, 0)));

    /* Special case for empty strings */
    if (length == 0)
        return PyBool_FromLong(0);

    cased = 0;
    for (i = 0; i < length; i++) {
        const Py_UCS4 ch = PyUnicode_READ(kind, data, i);

        if (Py_UNICODE_ISUPPER(ch) || Py_UNICODE_ISTITLE(ch))
            return PyBool_FromLong(0);
        else if (!cased && Py_UNICODE_ISLOWER(ch))
            cased = 1;
    }
    return PyBool_FromLong(cased);
}

PyDoc_STRVAR(isupper__doc__,
             "S.isupper() -> bool\n\
\n\
Return True if all cased characters in S are uppercase and there is\n\
at least one cased character in S, False otherwise.");

static PyObject*
unicode_isupper(PyObject *self)
{
    Py_ssize_t i, length;
    int kind;
    void *data;
    int cased;

    if (PyUnicode_READY(self) == -1)
        return NULL;
    length = PyUnicode_GET_LENGTH(self);
    kind = PyUnicode_KIND(self);
    data = PyUnicode_DATA(self);

    /* Shortcut for single character strings */
    if (length == 1)
        return PyBool_FromLong(
            Py_UNICODE_ISUPPER(PyUnicode_READ(kind, data, 0)) != 0);

    /* Special case for empty strings */
    if (length == 0)
        return PyBool_FromLong(0);

    cased = 0;
    for (i = 0; i < length; i++) {
        const Py_UCS4 ch = PyUnicode_READ(kind, data, i);

        if (Py_UNICODE_ISLOWER(ch) || Py_UNICODE_ISTITLE(ch))
            return PyBool_FromLong(0);
        else if (!cased && Py_UNICODE_ISUPPER(ch))
            cased = 1;
    }
    return PyBool_FromLong(cased);
}

PyDoc_STRVAR(istitle__doc__,
             "S.istitle() -> bool\n\
\n\
Return True if S is a titlecased string and there is at least one\n\
character in S, i.e. upper- and titlecase characters may only\n\
follow uncased characters and lowercase characters only cased ones.\n\
Return False otherwise.");

static PyObject*
unicode_istitle(PyObject *self)
{
    Py_ssize_t i, length;
    int kind;
    void *data;
    int cased, previous_is_cased;

    if (PyUnicode_READY(self) == -1)
        return NULL;
    length = PyUnicode_GET_LENGTH(self);
    kind = PyUnicode_KIND(self);
    data = PyUnicode_DATA(self);

    /* Shortcut for single character strings */
    if (length == 1) {
        Py_UCS4 ch = PyUnicode_READ(kind, data, 0);
        return PyBool_FromLong((Py_UNICODE_ISTITLE(ch) != 0) ||
                               (Py_UNICODE_ISUPPER(ch) != 0));
    }

    /* Special case for empty strings */
    if (length == 0)
        return PyBool_FromLong(0);

    cased = 0;
    previous_is_cased = 0;
    for (i = 0; i < length; i++) {
        const Py_UCS4 ch = PyUnicode_READ(kind, data, i);

        if (Py_UNICODE_ISUPPER(ch) || Py_UNICODE_ISTITLE(ch)) {
            if (previous_is_cased)
                return PyBool_FromLong(0);
            previous_is_cased = 1;
            cased = 1;
        }
        else if (Py_UNICODE_ISLOWER(ch)) {
            if (!previous_is_cased)
                return PyBool_FromLong(0);
            previous_is_cased = 1;
            cased = 1;
        }
        else
            previous_is_cased = 0;
    }
    return PyBool_FromLong(cased);
}

PyDoc_STRVAR(isspace__doc__,
             "S.isspace() -> bool\n\
\n\
Return True if all characters in S are whitespace\n\
and there is at least one character in S, False otherwise.");

static PyObject*
unicode_isspace(PyObject *self)
{
    Py_ssize_t i, length;
    int kind;
    void *data;

    if (PyUnicode_READY(self) == -1)
        return NULL;
    length = PyUnicode_GET_LENGTH(self);
    kind = PyUnicode_KIND(self);
    data = PyUnicode_DATA(self);

    /* Shortcut for single character strings */
    if (length == 1)
        return PyBool_FromLong(
            Py_UNICODE_ISSPACE(PyUnicode_READ(kind, data, 0)));

    /* Special case for empty strings */
    if (length == 0)
        return PyBool_FromLong(0);

    for (i = 0; i < length; i++) {
        const Py_UCS4 ch = PyUnicode_READ(kind, data, i);
        if (!Py_UNICODE_ISSPACE(ch))
            return PyBool_FromLong(0);
    }
    return PyBool_FromLong(1);
}

PyDoc_STRVAR(isalpha__doc__,
             "S.isalpha() -> bool\n\
\n\
Return True if all characters in S are alphabetic\n\
and there is at least one character in S, False otherwise.");

static PyObject*
unicode_isalpha(PyObject *self)
{
    Py_ssize_t i, length;
    int kind;
    void *data;

    if (PyUnicode_READY(self) == -1)
        return NULL;
    length = PyUnicode_GET_LENGTH(self);
    kind = PyUnicode_KIND(self);
    data = PyUnicode_DATA(self);

    /* Shortcut for single character strings */
    if (length == 1)
        return PyBool_FromLong(
            Py_UNICODE_ISALPHA(PyUnicode_READ(kind, data, 0)));

    /* Special case for empty strings */
    if (length == 0)
        return PyBool_FromLong(0);

    for (i = 0; i < length; i++) {
        if (!Py_UNICODE_ISALPHA(PyUnicode_READ(kind, data, i)))
            return PyBool_FromLong(0);
    }
    return PyBool_FromLong(1);
}

PyDoc_STRVAR(isalnum__doc__,
             "S.isalnum() -> bool\n\
\n\
Return True if all characters in S are alphanumeric\n\
and there is at least one character in S, False otherwise.");

static PyObject*
unicode_isalnum(PyObject *self)
{
    int kind;
    void *data;
    Py_ssize_t len, i;

    if (PyUnicode_READY(self) == -1)
        return NULL;

    kind = PyUnicode_KIND(self);
    data = PyUnicode_DATA(self);
    len = PyUnicode_GET_LENGTH(self);

    /* Shortcut for single character strings */
    if (len == 1) {
        const Py_UCS4 ch = PyUnicode_READ(kind, data, 0);
        return PyBool_FromLong(Py_UNICODE_ISALNUM(ch));
    }

    /* Special case for empty strings */
    if (len == 0)
        return PyBool_FromLong(0);

    for (i = 0; i < len; i++) {
        const Py_UCS4 ch = PyUnicode_READ(kind, data, i);
        if (!Py_UNICODE_ISALNUM(ch))
            return PyBool_FromLong(0);
    }
    return PyBool_FromLong(1);
}

PyDoc_STRVAR(isdecimal__doc__,
             "S.isdecimal() -> bool\n\
\n\
Return True if there are only decimal characters in S,\n\
False otherwise.");

static PyObject*
unicode_isdecimal(PyObject *self)
{
    Py_ssize_t i, length;
    int kind;
    void *data;

    if (PyUnicode_READY(self) == -1)
        return NULL;
    length = PyUnicode_GET_LENGTH(self);
    kind = PyUnicode_KIND(self);
    data = PyUnicode_DATA(self);

    /* Shortcut for single character strings */
    if (length == 1)
        return PyBool_FromLong(
            Py_UNICODE_ISDECIMAL(PyUnicode_READ(kind, data, 0)));

    /* Special case for empty strings */
    if (length == 0)
        return PyBool_FromLong(0);

    for (i = 0; i < length; i++) {
        if (!Py_UNICODE_ISDECIMAL(PyUnicode_READ(kind, data, i)))
            return PyBool_FromLong(0);
    }
    return PyBool_FromLong(1);
}

PyDoc_STRVAR(isdigit__doc__,
             "S.isdigit() -> bool\n\
\n\
Return True if all characters in S are digits\n\
and there is at least one character in S, False otherwise.");

static PyObject*
unicode_isdigit(PyObject *self)
{
    Py_ssize_t i, length;
    int kind;
    void *data;

    if (PyUnicode_READY(self) == -1)
        return NULL;
    length = PyUnicode_GET_LENGTH(self);
    kind = PyUnicode_KIND(self);
    data = PyUnicode_DATA(self);

    /* Shortcut for single character strings */
    if (length == 1) {
        const Py_UCS4 ch = PyUnicode_READ(kind, data, 0);
        return PyBool_FromLong(Py_UNICODE_ISDIGIT(ch));
    }

    /* Special case for empty strings */
    if (length == 0)
        return PyBool_FromLong(0);

    for (i = 0; i < length; i++) {
        if (!Py_UNICODE_ISDIGIT(PyUnicode_READ(kind, data, i)))
            return PyBool_FromLong(0);
    }
    return PyBool_FromLong(1);
}

PyDoc_STRVAR(isnumeric__doc__,
             "S.isnumeric() -> bool\n\
\n\
Return True if there are only numeric characters in S,\n\
False otherwise.");

static PyObject*
unicode_isnumeric(PyObject *self)
{
    Py_ssize_t i, length;
    int kind;
    void *data;

    if (PyUnicode_READY(self) == -1)
        return NULL;
    length = PyUnicode_GET_LENGTH(self);
    kind = PyUnicode_KIND(self);
    data = PyUnicode_DATA(self);

    /* Shortcut for single character strings */
    if (length == 1)
        return PyBool_FromLong(
            Py_UNICODE_ISNUMERIC(PyUnicode_READ(kind, data, 0)));

    /* Special case for empty strings */
    if (length == 0)
        return PyBool_FromLong(0);

    for (i = 0; i < length; i++) {
        if (!Py_UNICODE_ISNUMERIC(PyUnicode_READ(kind, data, i)))
            return PyBool_FromLong(0);
    }
    return PyBool_FromLong(1);
}

int
PyUnicode_IsIdentifier(PyObject *self)
{
    int kind;
    void *data;
    Py_ssize_t i;
    Py_UCS4 first;

    if (PyUnicode_READY(self) == -1) {
        Py_FatalError("identifier not ready");
        return 0;
    }

    /* Special case for empty strings */
    if (PyUnicode_GET_LENGTH(self) == 0)
        return 0;
    kind = PyUnicode_KIND(self);
    data = PyUnicode_DATA(self);

    /* PEP 3131 says that the first character must be in
       XID_Start and subsequent characters in XID_Continue,
       and for the ASCII range, the 2.x rules apply (i.e
       start with letters and underscore, continue with
       letters, digits, underscore). However, given the current
       definition of XID_Start and XID_Continue, it is sufficient
       to check just for these, except that _ must be allowed
       as starting an identifier.  */
    first = PyUnicode_READ(kind, data, 0);
    if (!_PyUnicode_IsXidStart(first) && first != 0x5F /* LOW LINE */)
        return 0;

    for (i = 1; i < PyUnicode_GET_LENGTH(self); i++)
        if (!_PyUnicode_IsXidContinue(PyUnicode_READ(kind, data, i)))
            return 0;
    return 1;
}

PyDoc_STRVAR(isidentifier__doc__,
             "S.isidentifier() -> bool\n\
\n\
Return True if S is a valid identifier according\n\
to the language definition.\n\
\n\
Use keyword.iskeyword() to test for reserved identifiers\n\
such as \"def\" and \"class\".\n");

static PyObject*
unicode_isidentifier(PyObject *self)
{
    return PyBool_FromLong(PyUnicode_IsIdentifier(self));
}

PyDoc_STRVAR(isprintable__doc__,
             "S.isprintable() -> bool\n\
\n\
Return True if all characters in S are considered\n\
printable in repr() or S is empty, False otherwise.");

static PyObject*
unicode_isprintable(PyObject *self)
{
    Py_ssize_t i, length;
    int kind;
    void *data;

    if (PyUnicode_READY(self) == -1)
        return NULL;
    length = PyUnicode_GET_LENGTH(self);
    kind = PyUnicode_KIND(self);
    data = PyUnicode_DATA(self);

    /* Shortcut for single character strings */
    if (length == 1)
        return PyBool_FromLong(
            Py_UNICODE_ISPRINTABLE(PyUnicode_READ(kind, data, 0)));

    for (i = 0; i < length; i++) {
        if (!Py_UNICODE_ISPRINTABLE(PyUnicode_READ(kind, data, i))) {
            Py_RETURN_FALSE;
        }
    }
    Py_RETURN_TRUE;
}

PyDoc_STRVAR(join__doc__,
             "S.join(iterable) -> str\n\
\n\
Return a string which is the concatenation of the strings in the\n\
iterable.  The separator between elements is S.");

static PyObject*
unicode_join(PyObject *self, PyObject *data)
{
    return PyUnicode_Join(self, data);
}

static Py_ssize_t
unicode_length(PyObject *self)
{
    if (PyUnicode_READY(self) == -1)
        return -1;
    return PyUnicode_GET_LENGTH(self);
}

PyDoc_STRVAR(ljust__doc__,
             "S.ljust(width[, fillchar]) -> str\n\
\n\
Return S left-justified in a Unicode string of length width. Padding is\n\
done using the specified fill character (default is a space).");

static PyObject *
unicode_ljust(PyObject *self, PyObject *args)
{
    Py_ssize_t width;
    Py_UCS4 fillchar = ' ';

    if (!PyArg_ParseTuple(args, "n|O&:ljust", &width, convert_uc, &fillchar))
        return NULL;

    if (PyUnicode_READY(self) == -1)
        return NULL;

    if (PyUnicode_GET_LENGTH(self) >= width)
        return unicode_result_unchanged(self);

    return pad(self, 0, width - PyUnicode_GET_LENGTH(self), fillchar);
}

PyDoc_STRVAR(lower__doc__,
             "S.lower() -> str\n\
\n\
Return a copy of the string S converted to lowercase.");

static PyObject*
unicode_lower(PyObject *self)
{
    if (PyUnicode_READY(self) == -1)
        return NULL;
    if (PyUnicode_IS_ASCII(self))
        return ascii_upper_or_lower(self, 1);
    return case_operation(self, do_lower);
}

#define LEFTSTRIP 0
#define RIGHTSTRIP 1
#define BOTHSTRIP 2

/* Arrays indexed by above */
static const char *stripformat[] = {"|O:lstrip", "|O:rstrip", "|O:strip"};

#define STRIPNAME(i) (stripformat[i]+3)

/* externally visible for str.strip(unicode) */
PyObject *
_PyUnicode_XStrip(PyObject *self, int striptype, PyObject *sepobj)
{
    void *data;
    int kind;
    Py_ssize_t i, j, len;
    BLOOM_MASK sepmask;
    Py_ssize_t seplen;

    if (PyUnicode_READY(self) == -1 || PyUnicode_READY(sepobj) == -1)
        return NULL;

    kind = PyUnicode_KIND(self);
    data = PyUnicode_DATA(self);
    len = PyUnicode_GET_LENGTH(self);
    seplen = PyUnicode_GET_LENGTH(sepobj);
    sepmask = make_bloom_mask(PyUnicode_KIND(sepobj),
                              PyUnicode_DATA(sepobj),
                              seplen);

    i = 0;
    if (striptype != RIGHTSTRIP) {
        while (i < len) {
            Py_UCS4 ch = PyUnicode_READ(kind, data, i);
            if (!BLOOM(sepmask, ch))
                break;
            if (PyUnicode_FindChar(sepobj, ch, 0, seplen, 1) < 0)
                break;
            i++;
        }
    }

    j = len;
    if (striptype != LEFTSTRIP) {
        j--;
        while (j >= i) {
            Py_UCS4 ch = PyUnicode_READ(kind, data, j);
            if (!BLOOM(sepmask, ch))
                break;
            if (PyUnicode_FindChar(sepobj, ch, 0, seplen, 1) < 0)
                break;
            j--;
        }

        j++;
    }

    return PyUnicode_Substring(self, i, j);
}

PyObject*
PyUnicode_Substring(PyObject *self, Py_ssize_t start, Py_ssize_t end)
{
    unsigned char *data;
    int kind;
    Py_ssize_t length;

    if (PyUnicode_READY(self) == -1)
        return NULL;

    length = PyUnicode_GET_LENGTH(self);
    end = Py_MIN(end, length);

    if (start == 0 && end == length)
        return unicode_result_unchanged(self);

    if (start < 0 || end < 0) {
        PyErr_SetString(PyExc_IndexError, "string index out of range");
        return NULL;
    }
    if (start >= length || end < start)
        _Py_RETURN_UNICODE_EMPTY();

    length = end - start;
    if (PyUnicode_IS_ASCII(self)) {
        data = PyUnicode_1BYTE_DATA(self);
        return _PyUnicode_FromASCII((char*)(data + start), length);
    }
    else {
        kind = PyUnicode_KIND(self);
        data = PyUnicode_1BYTE_DATA(self);
        return PyUnicode_FromKindAndData(kind,
                                         data + kind * start,
                                         length);
    }
}

static PyObject *
do_strip(PyObject *self, int striptype)
{
    Py_ssize_t len, i, j;

    if (PyUnicode_READY(self) == -1)
        return NULL;

    len = PyUnicode_GET_LENGTH(self);

    if (PyUnicode_IS_ASCII(self)) {
        Py_UCS1 *data = PyUnicode_1BYTE_DATA(self);

        i = 0;
        if (striptype != RIGHTSTRIP) {
            while (i < len) {
                Py_UCS1 ch = data[i];
                if (!_Py_ascii_whitespace[ch])
                    break;
                i++;
            }
        }

        j = len;
        if (striptype != LEFTSTRIP) {
            j--;
            while (j >= i) {
                Py_UCS1 ch = data[j];
                if (!_Py_ascii_whitespace[ch])
                    break;
                j--;
            }
            j++;
        }
    }
    else {
        int kind = PyUnicode_KIND(self);
        void *data = PyUnicode_DATA(self);

        i = 0;
        if (striptype != RIGHTSTRIP) {
            while (i < len) {
                Py_UCS4 ch = PyUnicode_READ(kind, data, i);
                if (!Py_UNICODE_ISSPACE(ch))
                    break;
                i++;
            }
        }

        j = len;
        if (striptype != LEFTSTRIP) {
            j--;
            while (j >= i) {
                Py_UCS4 ch = PyUnicode_READ(kind, data, j);
                if (!Py_UNICODE_ISSPACE(ch))
                    break;
                j--;
            }
            j++;
        }
    }

    return PyUnicode_Substring(self, i, j);
}


static PyObject *
do_argstrip(PyObject *self, int striptype, PyObject *args)
{
    PyObject *sep = NULL;

    if (!PyArg_ParseTuple(args, (char *)stripformat[striptype], &sep))
        return NULL;

    if (sep != NULL && sep != Py_None) {
        if (PyUnicode_Check(sep))
            return _PyUnicode_XStrip(self, striptype, sep);
        else {
            PyErr_Format(PyExc_TypeError,
                         "%s arg must be None or str",
                         STRIPNAME(striptype));
            return NULL;
        }
    }

    return do_strip(self, striptype);
}


PyDoc_STRVAR(strip__doc__,
             "S.strip([chars]) -> str\n\
\n\
Return a copy of the string S with leading and trailing\n\
whitespace removed.\n\
If chars is given and not None, remove characters in chars instead.");

static PyObject *
unicode_strip(PyObject *self, PyObject *args)
{
    if (PyTuple_GET_SIZE(args) == 0)
        return do_strip(self, BOTHSTRIP); /* Common case */
    else
        return do_argstrip(self, BOTHSTRIP, args);
}


PyDoc_STRVAR(lstrip__doc__,
             "S.lstrip([chars]) -> str\n\
\n\
Return a copy of the string S with leading whitespace removed.\n\
If chars is given and not None, remove characters in chars instead.");

static PyObject *
unicode_lstrip(PyObject *self, PyObject *args)
{
    if (PyTuple_GET_SIZE(args) == 0)
        return do_strip(self, LEFTSTRIP); /* Common case */
    else
        return do_argstrip(self, LEFTSTRIP, args);
}


PyDoc_STRVAR(rstrip__doc__,
             "S.rstrip([chars]) -> str\n\
\n\
Return a copy of the string S with trailing whitespace removed.\n\
If chars is given and not None, remove characters in chars instead.");

static PyObject *
unicode_rstrip(PyObject *self, PyObject *args)
{
    if (PyTuple_GET_SIZE(args) == 0)
        return do_strip(self, RIGHTSTRIP); /* Common case */
    else
        return do_argstrip(self, RIGHTSTRIP, args);
}


static PyObject*
unicode_repeat(PyObject *str, Py_ssize_t len)
{
    PyObject *u;
    Py_ssize_t nchars, n;

    if (len < 1)
        _Py_RETURN_UNICODE_EMPTY();

    /* no repeat, return original string */
    if (len == 1)
        return unicode_result_unchanged(str);

    if (PyUnicode_READY(str) == -1)
        return NULL;

    if (PyUnicode_GET_LENGTH(str) > PY_SSIZE_T_MAX / len) {
        PyErr_SetString(PyExc_OverflowError,
                        "repeated string is too long");
        return NULL;
    }
    nchars = len * PyUnicode_GET_LENGTH(str);

    u = PyUnicode_New(nchars, PyUnicode_MAX_CHAR_VALUE(str));
    if (!u)
        return NULL;
    assert(PyUnicode_KIND(u) == PyUnicode_KIND(str));

    if (PyUnicode_GET_LENGTH(str) == 1) {
        const int kind = PyUnicode_KIND(str);
        const Py_UCS4 fill_char = PyUnicode_READ(kind, PyUnicode_DATA(str), 0);
        if (kind == PyUnicode_1BYTE_KIND) {
            void *to = PyUnicode_DATA(u);
            memset(to, (unsigned char)fill_char, len);
        }
        else if (kind == PyUnicode_2BYTE_KIND) {
            Py_UCS2 *ucs2 = PyUnicode_2BYTE_DATA(u);
            for (n = 0; n < len; ++n)
                ucs2[n] = fill_char;
        } else {
            Py_UCS4 *ucs4 = PyUnicode_4BYTE_DATA(u);
            assert(kind == PyUnicode_4BYTE_KIND);
            for (n = 0; n < len; ++n)
                ucs4[n] = fill_char;
        }
    }
    else {
        /* number of characters copied this far */
        Py_ssize_t done = PyUnicode_GET_LENGTH(str);
        const Py_ssize_t char_size = PyUnicode_KIND(str);
        char *to = (char *) PyUnicode_DATA(u);
        Py_MEMCPY(to, PyUnicode_DATA(str),
                  PyUnicode_GET_LENGTH(str) * char_size);
        while (done < nchars) {
            n = (done <= nchars-done) ? done : nchars-done;
            Py_MEMCPY(to + (done * char_size), to, n * char_size);
            done += n;
        }
    }

    assert(_PyUnicode_CheckConsistency(u, 1));
    return u;
}

PyObject *
PyUnicode_Replace(PyObject *obj,
                  PyObject *subobj,
                  PyObject *replobj,
                  Py_ssize_t maxcount)
{
    PyObject *self;
    PyObject *str1;
    PyObject *str2;
    PyObject *result;

    self = PyUnicode_FromObject(obj);
    if (self == NULL)
        return NULL;
    str1 = PyUnicode_FromObject(subobj);
    if (str1 == NULL) {
        Py_DECREF(self);
        return NULL;
    }
    str2 = PyUnicode_FromObject(replobj);
    if (str2 == NULL) {
        Py_DECREF(self);
        Py_DECREF(str1);
        return NULL;
    }
    if (PyUnicode_READY(self) == -1 ||
        PyUnicode_READY(str1) == -1 ||
        PyUnicode_READY(str2) == -1)
        result = NULL;
    else
        result = replace(self, str1, str2, maxcount);
    Py_DECREF(self);
    Py_DECREF(str1);
    Py_DECREF(str2);
    return result;
}

PyDoc_STRVAR(replace__doc__,
             "S.replace(old, new[, count]) -> str\n\
\n\
Return a copy of S with all occurrences of substring\n\
old replaced by new.  If the optional argument count is\n\
given, only the first count occurrences are replaced.");

static PyObject*
unicode_replace(PyObject *self, PyObject *args)
{
    PyObject *str1;
    PyObject *str2;
    Py_ssize_t maxcount = -1;
    PyObject *result;

    if (!PyArg_ParseTuple(args, "OO|n:replace", &str1, &str2, &maxcount))
        return NULL;
    if (PyUnicode_READY(self) == -1)
        return NULL;
    str1 = PyUnicode_FromObject(str1);
    if (str1 == NULL)
        return NULL;
    str2 = PyUnicode_FromObject(str2);
    if (str2 == NULL) {
        Py_DECREF(str1);
        return NULL;
    }
    if (PyUnicode_READY(str1) == -1 || PyUnicode_READY(str2) == -1)
        result = NULL;
    else
        result = replace(self, str1, str2, maxcount);

    Py_DECREF(str1);
    Py_DECREF(str2);
    return result;
}

static PyObject *
unicode_repr(PyObject *unicode)
{
    PyObject *repr;
    Py_ssize_t isize;
    Py_ssize_t osize, squote, dquote, i, o;
    Py_UCS4 max, quote;
    int ikind, okind, unchanged;
    void *idata, *odata;

    if (PyUnicode_READY(unicode) == -1)
        return NULL;

    isize = PyUnicode_GET_LENGTH(unicode);
    idata = PyUnicode_DATA(unicode);

    /* Compute length of output, quote characters, and
       maximum character */
    osize = 0;
    max = 127;
    squote = dquote = 0;
    ikind = PyUnicode_KIND(unicode);
    for (i = 0; i < isize; i++) {
        Py_UCS4 ch = PyUnicode_READ(ikind, idata, i);
        switch (ch) {
        case '\'': squote++; osize++; break;
        case '"':  dquote++; osize++; break;
        case '\\': case '\t': case '\r': case '\n':
            osize += 2; break;
        default:
            /* Fast-path ASCII */
            if (ch < ' ' || ch == 0x7f)
                osize += 4; /* \xHH */
            else if (ch < 0x7f)
                osize++;
            else if (Py_UNICODE_ISPRINTABLE(ch)) {
                osize++;
                max = ch > max ? ch : max;
            }
            else if (ch < 0x100)
                osize += 4; /* \xHH */
            else if (ch < 0x10000)
                osize += 6; /* \uHHHH */
            else
                osize += 10; /* \uHHHHHHHH */
        }
    }

    quote = '\'';
    unchanged = (osize == isize);
    if (squote) {
        unchanged = 0;
        if (dquote)
            /* Both squote and dquote present. Use squote,
               and escape them */
            osize += squote;
        else
            quote = '"';
    }
    osize += 2;   /* quotes */

    repr = PyUnicode_New(osize, max);
    if (repr == NULL)
        return NULL;
    okind = PyUnicode_KIND(repr);
    odata = PyUnicode_DATA(repr);

    PyUnicode_WRITE(okind, odata, 0, quote);
    PyUnicode_WRITE(okind, odata, osize-1, quote);
    if (unchanged) {
        _PyUnicode_FastCopyCharacters(repr, 1,
                                      unicode, 0,
                                      isize);
    }
    else {
        for (i = 0, o = 1; i < isize; i++) {
            Py_UCS4 ch = PyUnicode_READ(ikind, idata, i);

            /* Escape quotes and backslashes */
            if ((ch == quote) || (ch == '\\')) {
                PyUnicode_WRITE(okind, odata, o++, '\\');
                PyUnicode_WRITE(okind, odata, o++, ch);
                continue;
            }

            /* Map special whitespace to '\t', \n', '\r' */
            if (ch == '\t') {
                PyUnicode_WRITE(okind, odata, o++, '\\');
                PyUnicode_WRITE(okind, odata, o++, 't');
            }
            else if (ch == '\n') {
                PyUnicode_WRITE(okind, odata, o++, '\\');
                PyUnicode_WRITE(okind, odata, o++, 'n');
            }
            else if (ch == '\r') {
                PyUnicode_WRITE(okind, odata, o++, '\\');
                PyUnicode_WRITE(okind, odata, o++, 'r');
            }

            /* Map non-printable US ASCII to '\xhh' */
            else if (ch < ' ' || ch == 0x7F) {
                PyUnicode_WRITE(okind, odata, o++, '\\');
                PyUnicode_WRITE(okind, odata, o++, 'x');
                PyUnicode_WRITE(okind, odata, o++, Py_hexdigits[(ch >> 4) & 0x000F]);
                PyUnicode_WRITE(okind, odata, o++, Py_hexdigits[ch & 0x000F]);
            }

            /* Copy ASCII characters as-is */
            else if (ch < 0x7F) {
                PyUnicode_WRITE(okind, odata, o++, ch);
            }

            /* Non-ASCII characters */
            else {
                /* Map Unicode whitespace and control characters
                   (categories Z* and C* except ASCII space)
                */
                if (!Py_UNICODE_ISPRINTABLE(ch)) {
                    PyUnicode_WRITE(okind, odata, o++, '\\');
                    /* Map 8-bit characters to '\xhh' */
                    if (ch <= 0xff) {
                        PyUnicode_WRITE(okind, odata, o++, 'x');
                        PyUnicode_WRITE(okind, odata, o++, Py_hexdigits[(ch >> 4) & 0x000F]);
                        PyUnicode_WRITE(okind, odata, o++, Py_hexdigits[ch & 0x000F]);
                    }
                    /* Map 16-bit characters to '\uxxxx' */
                    else if (ch <= 0xffff) {
                        PyUnicode_WRITE(okind, odata, o++, 'u');
                        PyUnicode_WRITE(okind, odata, o++, Py_hexdigits[(ch >> 12) & 0xF]);
                        PyUnicode_WRITE(okind, odata, o++, Py_hexdigits[(ch >> 8) & 0xF]);
                        PyUnicode_WRITE(okind, odata, o++, Py_hexdigits[(ch >> 4) & 0xF]);
                        PyUnicode_WRITE(okind, odata, o++, Py_hexdigits[ch & 0xF]);
                    }
                    /* Map 21-bit characters to '\U00xxxxxx' */
                    else {
                        PyUnicode_WRITE(okind, odata, o++, 'U');
                        PyUnicode_WRITE(okind, odata, o++, Py_hexdigits[(ch >> 28) & 0xF]);
                        PyUnicode_WRITE(okind, odata, o++, Py_hexdigits[(ch >> 24) & 0xF]);
                        PyUnicode_WRITE(okind, odata, o++, Py_hexdigits[(ch >> 20) & 0xF]);
                        PyUnicode_WRITE(okind, odata, o++, Py_hexdigits[(ch >> 16) & 0xF]);
                        PyUnicode_WRITE(okind, odata, o++, Py_hexdigits[(ch >> 12) & 0xF]);
                        PyUnicode_WRITE(okind, odata, o++, Py_hexdigits[(ch >> 8) & 0xF]);
                        PyUnicode_WRITE(okind, odata, o++, Py_hexdigits[(ch >> 4) & 0xF]);
                        PyUnicode_WRITE(okind, odata, o++, Py_hexdigits[ch & 0xF]);
                    }
                }
                /* Copy characters as-is */
                else {
                    PyUnicode_WRITE(okind, odata, o++, ch);
                }
            }
        }
    }
    /* Closing quote already added at the beginning */
    assert(_PyUnicode_CheckConsistency(repr, 1));
    return repr;
}

PyDoc_STRVAR(rfind__doc__,
             "S.rfind(sub[, start[, end]]) -> int\n\
\n\
Return the highest index in S where substring sub is found,\n\
such that sub is contained within S[start:end].  Optional\n\
arguments start and end are interpreted as in slice notation.\n\
\n\
Return -1 on failure.");

static PyObject *
unicode_rfind(PyObject *self, PyObject *args)
{
    PyObject *substring;
    Py_ssize_t start;
    Py_ssize_t end;
    Py_ssize_t result;

    if (!stringlib_parse_args_finds_unicode("rfind", args, &substring,
                                            &start, &end))
        return NULL;

    if (PyUnicode_READY(self) == -1)
        return NULL;
    if (PyUnicode_READY(substring) == -1)
        return NULL;

    result = any_find_slice(-1, self, substring, start, end);

    Py_DECREF(substring);

    if (result == -2)
        return NULL;

    return PyLong_FromSsize_t(result);
}

PyDoc_STRVAR(rindex__doc__,
             "S.rindex(sub[, start[, end]]) -> int\n\
\n\
Like S.rfind() but raise ValueError when the substring is not found.");

static PyObject *
unicode_rindex(PyObject *self, PyObject *args)
{
    PyObject *substring;
    Py_ssize_t start;
    Py_ssize_t end;
    Py_ssize_t result;

    if (!stringlib_parse_args_finds_unicode("rindex", args, &substring,
                                            &start, &end))
        return NULL;

    if (PyUnicode_READY(self) == -1)
        return NULL;
    if (PyUnicode_READY(substring) == -1)
        return NULL;

    result = any_find_slice(-1, self, substring, start, end);

    Py_DECREF(substring);

    if (result == -2)
        return NULL;

    if (result < 0) {
        PyErr_SetString(PyExc_ValueError, "substring not found");
        return NULL;
    }

    return PyLong_FromSsize_t(result);
}

PyDoc_STRVAR(rjust__doc__,
             "S.rjust(width[, fillchar]) -> str\n\
\n\
Return S right-justified in a string of length width. Padding is\n\
done using the specified fill character (default is a space).");

static PyObject *
unicode_rjust(PyObject *self, PyObject *args)
{
    Py_ssize_t width;
    Py_UCS4 fillchar = ' ';

    if (!PyArg_ParseTuple(args, "n|O&:rjust", &width, convert_uc, &fillchar))
        return NULL;

    if (PyUnicode_READY(self) == -1)
        return NULL;

    if (PyUnicode_GET_LENGTH(self) >= width)
        return unicode_result_unchanged(self);

    return pad(self, width - PyUnicode_GET_LENGTH(self), 0, fillchar);
}

PyObject *
PyUnicode_Split(PyObject *s, PyObject *sep, Py_ssize_t maxsplit)
{
    PyObject *result;

    s = PyUnicode_FromObject(s);
    if (s == NULL)
        return NULL;
    if (sep != NULL) {
        sep = PyUnicode_FromObject(sep);
        if (sep == NULL) {
            Py_DECREF(s);
            return NULL;
        }
    }

    result = split(s, sep, maxsplit);

    Py_DECREF(s);
    Py_XDECREF(sep);
    return result;
}

PyDoc_STRVAR(split__doc__,
             "S.split(sep=None, maxsplit=-1) -> list of strings\n\
\n\
Return a list of the words in S, using sep as the\n\
delimiter string.  If maxsplit is given, at most maxsplit\n\
splits are done. If sep is not specified or is None, any\n\
whitespace string is a separator and empty strings are\n\
removed from the result.");

static PyObject*
unicode_split(PyObject *self, PyObject *args, PyObject *kwds)
{
    static char *kwlist[] = {"sep", "maxsplit", 0};
    PyObject *substring = Py_None;
    Py_ssize_t maxcount = -1;

    if (!PyArg_ParseTupleAndKeywords(args, kwds, "|On:split",
                                     kwlist, &substring, &maxcount))
        return NULL;

    if (substring == Py_None)
        return split(self, NULL, maxcount);
    else if (PyUnicode_Check(substring))
        return split(self, substring, maxcount);
    else
        return PyUnicode_Split(self, substring, maxcount);
}

PyObject *
PyUnicode_Partition(PyObject *str_in, PyObject *sep_in)
{
    PyObject* str_obj;
    PyObject* sep_obj;
    PyObject* out;
    int kind1, kind2, kind;
    void *buf1 = NULL, *buf2 = NULL;
    Py_ssize_t len1, len2;

    str_obj = PyUnicode_FromObject(str_in);
    if (!str_obj)
        return NULL;
    sep_obj = PyUnicode_FromObject(sep_in);
    if (!sep_obj) {
        Py_DECREF(str_obj);
        return NULL;
    }
    if (PyUnicode_READY(sep_obj) == -1 || PyUnicode_READY(str_obj) == -1) {
        Py_DECREF(sep_obj);
        Py_DECREF(str_obj);
        return NULL;
    }

    kind1 = PyUnicode_KIND(str_obj);
    kind2 = PyUnicode_KIND(sep_obj);
    kind = Py_MAX(kind1, kind2);
    buf1 = PyUnicode_DATA(str_obj);
    if (kind1 != kind)
        buf1 = _PyUnicode_AsKind(str_obj, kind);
    if (!buf1)
        goto onError;
    buf2 = PyUnicode_DATA(sep_obj);
    if (kind2 != kind)
        buf2 = _PyUnicode_AsKind(sep_obj, kind);
    if (!buf2)
        goto onError;
    len1 = PyUnicode_GET_LENGTH(str_obj);
    len2 = PyUnicode_GET_LENGTH(sep_obj);

    switch (PyUnicode_KIND(str_obj)) {
    case PyUnicode_1BYTE_KIND:
        if (PyUnicode_IS_ASCII(str_obj) && PyUnicode_IS_ASCII(sep_obj))
            out = asciilib_partition(str_obj, buf1, len1, sep_obj, buf2, len2);
        else
            out = ucs1lib_partition(str_obj, buf1, len1, sep_obj, buf2, len2);
        break;
    case PyUnicode_2BYTE_KIND:
        out = ucs2lib_partition(str_obj, buf1, len1, sep_obj, buf2, len2);
        break;
    case PyUnicode_4BYTE_KIND:
        out = ucs4lib_partition(str_obj, buf1, len1, sep_obj, buf2, len2);
        break;
    default:
        assert(0);
        out = 0;
    }

    Py_DECREF(sep_obj);
    Py_DECREF(str_obj);
    if (kind1 != kind)
        PyMem_Free(buf1);
    if (kind2 != kind)
        PyMem_Free(buf2);

    return out;
  onError:
    Py_DECREF(sep_obj);
    Py_DECREF(str_obj);
    if (kind1 != kind && buf1)
        PyMem_Free(buf1);
    if (kind2 != kind && buf2)
        PyMem_Free(buf2);
    return NULL;
}


PyObject *
PyUnicode_RPartition(PyObject *str_in, PyObject *sep_in)
{
    PyObject* str_obj;
    PyObject* sep_obj;
    PyObject* out;
    int kind1, kind2, kind;
    void *buf1 = NULL, *buf2 = NULL;
    Py_ssize_t len1, len2;

    str_obj = PyUnicode_FromObject(str_in);
    if (!str_obj)
        return NULL;
    sep_obj = PyUnicode_FromObject(sep_in);
    if (!sep_obj) {
        Py_DECREF(str_obj);
        return NULL;
    }

    kind1 = PyUnicode_KIND(str_in);
    kind2 = PyUnicode_KIND(sep_obj);
    kind = Py_MAX(kind1, kind2);
    buf1 = PyUnicode_DATA(str_in);
    if (kind1 != kind)
        buf1 = _PyUnicode_AsKind(str_in, kind);
    if (!buf1)
        goto onError;
    buf2 = PyUnicode_DATA(sep_obj);
    if (kind2 != kind)
        buf2 = _PyUnicode_AsKind(sep_obj, kind);
    if (!buf2)
        goto onError;
    len1 = PyUnicode_GET_LENGTH(str_obj);
    len2 = PyUnicode_GET_LENGTH(sep_obj);

    switch (PyUnicode_KIND(str_in)) {
    case PyUnicode_1BYTE_KIND:
        if (PyUnicode_IS_ASCII(str_obj) && PyUnicode_IS_ASCII(sep_obj))
            out = asciilib_rpartition(str_obj, buf1, len1, sep_obj, buf2, len2);
        else
            out = ucs1lib_rpartition(str_obj, buf1, len1, sep_obj, buf2, len2);
        break;
    case PyUnicode_2BYTE_KIND:
        out = ucs2lib_rpartition(str_obj, buf1, len1, sep_obj, buf2, len2);
        break;
    case PyUnicode_4BYTE_KIND:
        out = ucs4lib_rpartition(str_obj, buf1, len1, sep_obj, buf2, len2);
        break;
    default:
        assert(0);
        out = 0;
    }

    Py_DECREF(sep_obj);
    Py_DECREF(str_obj);
    if (kind1 != kind)
        PyMem_Free(buf1);
    if (kind2 != kind)
        PyMem_Free(buf2);

    return out;
  onError:
    Py_DECREF(sep_obj);
    Py_DECREF(str_obj);
    if (kind1 != kind && buf1)
        PyMem_Free(buf1);
    if (kind2 != kind && buf2)
        PyMem_Free(buf2);
    return NULL;
}

PyDoc_STRVAR(partition__doc__,
             "S.partition(sep) -> (head, sep, tail)\n\
\n\
Search for the separator sep in S, and return the part before it,\n\
the separator itself, and the part after it.  If the separator is not\n\
found, return S and two empty strings.");

static PyObject*
unicode_partition(PyObject *self, PyObject *separator)
{
    return PyUnicode_Partition(self, separator);
}

PyDoc_STRVAR(rpartition__doc__,
             "S.rpartition(sep) -> (head, sep, tail)\n\
\n\
Search for the separator sep in S, starting at the end of S, and return\n\
the part before it, the separator itself, and the part after it.  If the\n\
separator is not found, return two empty strings and S.");

static PyObject*
unicode_rpartition(PyObject *self, PyObject *separator)
{
    return PyUnicode_RPartition(self, separator);
}

PyObject *
PyUnicode_RSplit(PyObject *s, PyObject *sep, Py_ssize_t maxsplit)
{
    PyObject *result;

    s = PyUnicode_FromObject(s);
    if (s == NULL)
        return NULL;
    if (sep != NULL) {
        sep = PyUnicode_FromObject(sep);
        if (sep == NULL) {
            Py_DECREF(s);
            return NULL;
        }
    }

    result = rsplit(s, sep, maxsplit);

    Py_DECREF(s);
    Py_XDECREF(sep);
    return result;
}

PyDoc_STRVAR(rsplit__doc__,
             "S.rsplit(sep=None, maxsplit=-1) -> list of strings\n\
\n\
Return a list of the words in S, using sep as the\n\
delimiter string, starting at the end of the string and\n\
working to the front.  If maxsplit is given, at most maxsplit\n\
splits are done. If sep is not specified, any whitespace string\n\
is a separator.");

static PyObject*
unicode_rsplit(PyObject *self, PyObject *args, PyObject *kwds)
{
    static char *kwlist[] = {"sep", "maxsplit", 0};
    PyObject *substring = Py_None;
    Py_ssize_t maxcount = -1;

    if (!PyArg_ParseTupleAndKeywords(args, kwds, "|On:rsplit",
                                     kwlist, &substring, &maxcount))
        return NULL;

    if (substring == Py_None)
        return rsplit(self, NULL, maxcount);
    else if (PyUnicode_Check(substring))
        return rsplit(self, substring, maxcount);
    else
        return PyUnicode_RSplit(self, substring, maxcount);
}

PyDoc_STRVAR(splitlines__doc__,
             "S.splitlines([keepends]) -> list of strings\n\
\n\
Return a list of the lines in S, breaking at line boundaries.\n\
Line breaks are not included in the resulting list unless keepends\n\
is given and true.");

static PyObject*
unicode_splitlines(PyObject *self, PyObject *args, PyObject *kwds)
{
    static char *kwlist[] = {"keepends", 0};
    int keepends = 0;

    if (!PyArg_ParseTupleAndKeywords(args, kwds, "|i:splitlines",
                                     kwlist, &keepends))
        return NULL;

    return PyUnicode_Splitlines(self, keepends);
}

static
PyObject *unicode_str(PyObject *self)
{
    return unicode_result_unchanged(self);
}

PyDoc_STRVAR(swapcase__doc__,
             "S.swapcase() -> str\n\
\n\
Return a copy of S with uppercase characters converted to lowercase\n\
and vice versa.");

static PyObject*
unicode_swapcase(PyObject *self)
{
    if (PyUnicode_READY(self) == -1)
        return NULL;
    return case_operation(self, do_swapcase);
}

PyDoc_STRVAR(maketrans__doc__,
             "str.maketrans(x[, y[, z]]) -> dict (static method)\n\
\n\
Return a translation table usable for str.translate().\n\
If there is only one argument, it must be a dictionary mapping Unicode\n\
ordinals (integers) or characters to Unicode ordinals, strings or None.\n\
Character keys will be then converted to ordinals.\n\
If there are two arguments, they must be strings of equal length, and\n\
in the resulting dictionary, each character in x will be mapped to the\n\
character at the same position in y. If there is a third argument, it\n\
must be a string, whose characters will be mapped to None in the result.");

static PyObject*
unicode_maketrans(PyObject *null, PyObject *args)
{
    PyObject *x, *y = NULL, *z = NULL;
    PyObject *new = NULL, *key, *value;
    Py_ssize_t i = 0;
    int res;

    if (!PyArg_ParseTuple(args, "O|UU:maketrans", &x, &y, &z))
        return NULL;
    new = PyDict_New();
    if (!new)
        return NULL;
    if (y != NULL) {
        int x_kind, y_kind, z_kind;
        void *x_data, *y_data, *z_data;

        /* x must be a string too, of equal length */
        if (!PyUnicode_Check(x)) {
            PyErr_SetString(PyExc_TypeError, "first maketrans argument must "
                            "be a string if there is a second argument");
            goto err;
        }
        if (PyUnicode_GET_LENGTH(x) != PyUnicode_GET_LENGTH(y)) {
            PyErr_SetString(PyExc_ValueError, "the first two maketrans "
                            "arguments must have equal length");
            goto err;
        }
        /* create entries for translating chars in x to those in y */
        x_kind = PyUnicode_KIND(x);
        y_kind = PyUnicode_KIND(y);
        x_data = PyUnicode_DATA(x);
        y_data = PyUnicode_DATA(y);
        for (i = 0; i < PyUnicode_GET_LENGTH(x); i++) {
            key = PyLong_FromLong(PyUnicode_READ(x_kind, x_data, i));
            if (!key)
                goto err;
            value = PyLong_FromLong(PyUnicode_READ(y_kind, y_data, i));
            if (!value) {
                Py_DECREF(key);
                goto err;
            }
            res = PyDict_SetItem(new, key, value);
            Py_DECREF(key);
            Py_DECREF(value);
            if (res < 0)
                goto err;
        }
        /* create entries for deleting chars in z */
        if (z != NULL) {
            z_kind = PyUnicode_KIND(z);
            z_data = PyUnicode_DATA(z);
            for (i = 0; i < PyUnicode_GET_LENGTH(z); i++) {
                key = PyLong_FromLong(PyUnicode_READ(z_kind, z_data, i));
                if (!key)
                    goto err;
                res = PyDict_SetItem(new, key, Py_None);
                Py_DECREF(key);
                if (res < 0)
                    goto err;
            }
        }
    } else {
        int kind;
        void *data;

        /* x must be a dict */
        if (!PyDict_CheckExact(x)) {
            PyErr_SetString(PyExc_TypeError, "if you give only one argument "
                            "to maketrans it must be a dict");
            goto err;
        }
        /* copy entries into the new dict, converting string keys to int keys */
        while (PyDict_Next(x, &i, &key, &value)) {
            if (PyUnicode_Check(key)) {
                /* convert string keys to integer keys */
                PyObject *newkey;
                if (PyUnicode_GET_LENGTH(key) != 1) {
                    PyErr_SetString(PyExc_ValueError, "string keys in translate "
                                    "table must be of length 1");
                    goto err;
                }
                kind = PyUnicode_KIND(key);
                data = PyUnicode_DATA(key);
                newkey = PyLong_FromLong(PyUnicode_READ(kind, data, 0));
                if (!newkey)
                    goto err;
                res = PyDict_SetItem(new, newkey, value);
                Py_DECREF(newkey);
                if (res < 0)
                    goto err;
            } else if (PyLong_Check(key)) {
                /* just keep integer keys */
                if (PyDict_SetItem(new, key, value) < 0)
                    goto err;
            } else {
                PyErr_SetString(PyExc_TypeError, "keys in translate table must "
                                "be strings or integers");
                goto err;
            }
        }
    }
    return new;
  err:
    Py_DECREF(new);
    return NULL;
}

PyDoc_STRVAR(translate__doc__,
             "S.translate(table) -> str\n\
\n\
Return a copy of the string S, where all characters have been mapped\n\
through the given translation table, which must be a mapping of\n\
Unicode ordinals to Unicode ordinals, strings, or None.\n\
Unmapped characters are left untouched. Characters mapped to None\n\
are deleted.");

static PyObject*
unicode_translate(PyObject *self, PyObject *table)
{
    return _PyUnicode_TranslateCharmap(self, table, "ignore");
}

PyDoc_STRVAR(upper__doc__,
             "S.upper() -> str\n\
\n\
Return a copy of S converted to uppercase.");

static PyObject*
unicode_upper(PyObject *self)
{
    if (PyUnicode_READY(self) == -1)
        return NULL;
    if (PyUnicode_IS_ASCII(self))
        return ascii_upper_or_lower(self, 0);
    return case_operation(self, do_upper);
}

PyDoc_STRVAR(zfill__doc__,
             "S.zfill(width) -> str\n\
\n\
Pad a numeric string S with zeros on the left, to fill a field\n\
of the specified width. The string S is never truncated.");

static PyObject *
unicode_zfill(PyObject *self, PyObject *args)
{
    Py_ssize_t fill;
    PyObject *u;
    Py_ssize_t width;
    int kind;
    void *data;
    Py_UCS4 chr;

    if (!PyArg_ParseTuple(args, "n:zfill", &width))
        return NULL;

    if (PyUnicode_READY(self) == -1)
        return NULL;

    if (PyUnicode_GET_LENGTH(self) >= width)
        return unicode_result_unchanged(self);

    fill = width - PyUnicode_GET_LENGTH(self);

    u = pad(self, fill, 0, '0');

    if (u == NULL)
        return NULL;

    kind = PyUnicode_KIND(u);
    data = PyUnicode_DATA(u);
    chr = PyUnicode_READ(kind, data, fill);

    if (chr == '+' || chr == '-') {
        /* move sign to beginning of string */
        PyUnicode_WRITE(kind, data, 0, chr);
        PyUnicode_WRITE(kind, data, fill, '0');
    }

    assert(_PyUnicode_CheckConsistency(u, 1));
    return u;
}

#if 0
static PyObject *
unicode__decimal2ascii(PyObject *self)
{
    return PyUnicode_TransformDecimalAndSpaceToASCII(self);
}
#endif

PyDoc_STRVAR(startswith__doc__,
             "S.startswith(prefix[, start[, end]]) -> bool\n\
\n\
Return True if S starts with the specified prefix, False otherwise.\n\
With optional start, test S beginning at that position.\n\
With optional end, stop comparing S at that position.\n\
prefix can also be a tuple of strings to try.");

static PyObject *
unicode_startswith(PyObject *self,
                   PyObject *args)
{
    PyObject *subobj;
    PyObject *substring;
    Py_ssize_t start = 0;
    Py_ssize_t end = PY_SSIZE_T_MAX;
    int result;

    if (!stringlib_parse_args_finds("startswith", args, &subobj, &start, &end))
        return NULL;
    if (PyTuple_Check(subobj)) {
        Py_ssize_t i;
        for (i = 0; i < PyTuple_GET_SIZE(subobj); i++) {
            substring = PyUnicode_FromObject(PyTuple_GET_ITEM(subobj, i));
            if (substring == NULL)
                return NULL;
            result = tailmatch(self, substring, start, end, -1);
            Py_DECREF(substring);
            if (result == -1)
                return NULL;
            if (result) {
                Py_RETURN_TRUE;
            }
        }
        /* nothing matched */
        Py_RETURN_FALSE;
    }
    substring = PyUnicode_FromObject(subobj);
    if (substring == NULL) {
        if (PyErr_ExceptionMatches(PyExc_TypeError))
            PyErr_Format(PyExc_TypeError, "startswith first arg must be str or "
                         "a tuple of str, not %s", Py_TYPE(subobj)->tp_name);
        return NULL;
    }
    result = tailmatch(self, substring, start, end, -1);
    Py_DECREF(substring);
    if (result == -1)
        return NULL;
    return PyBool_FromLong(result);
}


PyDoc_STRVAR(endswith__doc__,
             "S.endswith(suffix[, start[, end]]) -> bool\n\
\n\
Return True if S ends with the specified suffix, False otherwise.\n\
With optional start, test S beginning at that position.\n\
With optional end, stop comparing S at that position.\n\
suffix can also be a tuple of strings to try.");

static PyObject *
unicode_endswith(PyObject *self,
                 PyObject *args)
{
    PyObject *subobj;
    PyObject *substring;
    Py_ssize_t start = 0;
    Py_ssize_t end = PY_SSIZE_T_MAX;
    int result;

    if (!stringlib_parse_args_finds("endswith", args, &subobj, &start, &end))
        return NULL;
    if (PyTuple_Check(subobj)) {
        Py_ssize_t i;
        for (i = 0; i < PyTuple_GET_SIZE(subobj); i++) {
            substring = PyUnicode_FromObject(
                PyTuple_GET_ITEM(subobj, i));
            if (substring == NULL)
                return NULL;
            result = tailmatch(self, substring, start, end, +1);
            Py_DECREF(substring);
            if (result == -1)
                return NULL;
            if (result) {
                Py_RETURN_TRUE;
            }
        }
        Py_RETURN_FALSE;
    }
    substring = PyUnicode_FromObject(subobj);
    if (substring == NULL) {
        if (PyErr_ExceptionMatches(PyExc_TypeError))
            PyErr_Format(PyExc_TypeError, "endswith first arg must be str or "
                         "a tuple of str, not %s", Py_TYPE(subobj)->tp_name);
        return NULL;
    }
    result = tailmatch(self, substring, start, end, +1);
    if (result == -1)
        return NULL;
    Py_DECREF(substring);
    return PyBool_FromLong(result);
}

Py_LOCAL_INLINE(void)
_PyUnicodeWriter_Update(_PyUnicodeWriter *writer)
{
    if (!writer->readonly)
        writer->size = PyUnicode_GET_LENGTH(writer->buffer);
    else {
        /* Copy-on-write mode: set buffer size to 0 so
         * _PyUnicodeWriter_Prepare() will copy (and enlarge) the buffer on
         * next write. */
        writer->size = 0;
    }
    writer->maxchar = PyUnicode_MAX_CHAR_VALUE(writer->buffer);
    writer->data = PyUnicode_DATA(writer->buffer);
    writer->kind = PyUnicode_KIND(writer->buffer);
}

void
_PyUnicodeWriter_Init(_PyUnicodeWriter *writer)
{
    memset(writer, 0, sizeof(*writer));
#ifdef Py_DEBUG
    writer->kind = 5;    /* invalid kind */
#endif
    writer->min_char = 127;
}

int
_PyUnicodeWriter_PrepareInternal(_PyUnicodeWriter *writer,
                                 Py_ssize_t length, Py_UCS4 maxchar)
{
    Py_ssize_t newlen;
    PyObject *newbuffer;

    assert(length > 0);

    if (length > PY_SSIZE_T_MAX - writer->pos) {
        PyErr_NoMemory();
        return -1;
    }
    newlen = writer->pos + length;

    maxchar = Py_MAX(maxchar, writer->min_char);

    if (writer->buffer == NULL) {
        assert(!writer->readonly);
        if (writer->overallocate && newlen <= (PY_SSIZE_T_MAX - newlen / 4)) {
            /* overallocate 25% to limit the number of resize */
            newlen += newlen / 4;
        }
        if (newlen < writer->min_length)
            newlen = writer->min_length;

        writer->buffer = PyUnicode_New(newlen, maxchar);
        if (writer->buffer == NULL)
            return -1;
    }
    else if (newlen > writer->size) {
        if (writer->overallocate && newlen <= (PY_SSIZE_T_MAX - newlen / 4)) {
            /* overallocate 25% to limit the number of resize */
            newlen += newlen / 4;
        }
        if (newlen < writer->min_length)
            newlen = writer->min_length;

        if (maxchar > writer->maxchar || writer->readonly) {
            /* resize + widen */
            newbuffer = PyUnicode_New(newlen, maxchar);
            if (newbuffer == NULL)
                return -1;
            _PyUnicode_FastCopyCharacters(newbuffer, 0,
                                          writer->buffer, 0, writer->pos);
            Py_DECREF(writer->buffer);
            writer->readonly = 0;
        }
        else {
            newbuffer = resize_compact(writer->buffer, newlen);
            if (newbuffer == NULL)
                return -1;
        }
        writer->buffer = newbuffer;
    }
    else if (maxchar > writer->maxchar) {
        assert(!writer->readonly);
        newbuffer = PyUnicode_New(writer->size, maxchar);
        if (newbuffer == NULL)
            return -1;
        _PyUnicode_FastCopyCharacters(newbuffer, 0,
                                      writer->buffer, 0, writer->pos);
        Py_DECREF(writer->buffer);
        writer->buffer = newbuffer;
    }
    _PyUnicodeWriter_Update(writer);
    return 0;
}

Py_LOCAL_INLINE(int)
_PyUnicodeWriter_WriteCharInline(_PyUnicodeWriter *writer, Py_UCS4 ch)
{
    if (_PyUnicodeWriter_Prepare(writer, 1, ch) < 0)
        return -1;
    PyUnicode_WRITE(writer->kind, writer->data, writer->pos, ch);
    writer->pos++;
    return 0;
}

int
_PyUnicodeWriter_WriteChar(_PyUnicodeWriter *writer, Py_UCS4 ch)
{
    return _PyUnicodeWriter_WriteCharInline(writer, ch);
}

int
_PyUnicodeWriter_WriteStr(_PyUnicodeWriter *writer, PyObject *str)
{
    Py_UCS4 maxchar;
    Py_ssize_t len;

    if (PyUnicode_READY(str) == -1)
        return -1;
    len = PyUnicode_GET_LENGTH(str);
    if (len == 0)
        return 0;
    maxchar = PyUnicode_MAX_CHAR_VALUE(str);
    if (maxchar > writer->maxchar || len > writer->size - writer->pos) {
        if (writer->buffer == NULL && !writer->overallocate) {
            writer->readonly = 1;
            Py_INCREF(str);
            writer->buffer = str;
            _PyUnicodeWriter_Update(writer);
            writer->pos += len;
            return 0;
        }
        if (_PyUnicodeWriter_PrepareInternal(writer, len, maxchar) == -1)
            return -1;
    }
    _PyUnicode_FastCopyCharacters(writer->buffer, writer->pos,
                                  str, 0, len);
    writer->pos += len;
    return 0;
}

int
_PyUnicodeWriter_WriteSubstring(_PyUnicodeWriter *writer, PyObject *str,
                                Py_ssize_t start, Py_ssize_t end)
{
    Py_UCS4 maxchar;
    Py_ssize_t len;

    if (PyUnicode_READY(str) == -1)
        return -1;

    assert(0 <= start);
    assert(end <= PyUnicode_GET_LENGTH(str));
    assert(start <= end);

    if (end == 0)
        return 0;

    if (start == 0 && end == PyUnicode_GET_LENGTH(str))
        return _PyUnicodeWriter_WriteStr(writer, str);

    if (PyUnicode_MAX_CHAR_VALUE(str) > writer->maxchar)
        maxchar = _PyUnicode_FindMaxChar(str, start, end);
    else
        maxchar = writer->maxchar;
    len = end - start;

    if (_PyUnicodeWriter_Prepare(writer, len, maxchar) < 0)
        return -1;

    _PyUnicode_FastCopyCharacters(writer->buffer, writer->pos,
                                  str, start, len);
    writer->pos += len;
    return 0;
}

int
_PyUnicodeWriter_WriteCstr(_PyUnicodeWriter *writer, const char *str, Py_ssize_t len)
{
    Py_UCS4 maxchar;

    maxchar = ucs1lib_find_max_char((Py_UCS1*)str, (Py_UCS1*)str + len);
    if (_PyUnicodeWriter_Prepare(writer, len, maxchar) == -1)
        return -1;
    unicode_write_cstr(writer->buffer, writer->pos, str, len);
    writer->pos += len;
    return 0;
}

PyObject *
_PyUnicodeWriter_Finish(_PyUnicodeWriter *writer)
{
    if (writer->pos == 0) {
        Py_XDECREF(writer->buffer);
        _Py_RETURN_UNICODE_EMPTY();
    }
    if (writer->readonly) {
        assert(PyUnicode_GET_LENGTH(writer->buffer) == writer->pos);
        return writer->buffer;
    }
    if (PyUnicode_GET_LENGTH(writer->buffer) != writer->pos) {
        PyObject *newbuffer;
        newbuffer = resize_compact(writer->buffer, writer->pos);
        if (newbuffer == NULL) {
            Py_DECREF(writer->buffer);
            return NULL;
        }
        writer->buffer = newbuffer;
    }
    assert(_PyUnicode_CheckConsistency(writer->buffer, 1));
    return unicode_result_ready(writer->buffer);
}

void
_PyUnicodeWriter_Dealloc(_PyUnicodeWriter *writer)
{
    Py_CLEAR(writer->buffer);
}

#include "stringlib/unicode_format.h"

PyDoc_STRVAR(format__doc__,
             "S.format(*args, **kwargs) -> str\n\
\n\
Return a formatted version of S, using substitutions from args and kwargs.\n\
The substitutions are identified by braces ('{' and '}').");

PyDoc_STRVAR(format_map__doc__,
             "S.format_map(mapping) -> str\n\
\n\
Return a formatted version of S, using substitutions from mapping.\n\
The substitutions are identified by braces ('{' and '}').");

static PyObject *
unicode__format__(PyObject* self, PyObject* args)
{
    PyObject *format_spec;
    _PyUnicodeWriter writer;
    int ret;

    if (!PyArg_ParseTuple(args, "U:__format__", &format_spec))
        return NULL;

    if (PyUnicode_READY(self) == -1)
        return NULL;
    _PyUnicodeWriter_Init(&writer);
    ret = _PyUnicode_FormatAdvancedWriter(&writer,
                                          self, format_spec, 0,
                                          PyUnicode_GET_LENGTH(format_spec));
    if (ret == -1) {
        _PyUnicodeWriter_Dealloc(&writer);
        return NULL;
    }
    return _PyUnicodeWriter_Finish(&writer);
}

PyDoc_STRVAR(p_format__doc__,
             "S.__format__(format_spec) -> str\n\
\n\
Return a formatted version of S as described by format_spec.");

static PyObject *
unicode__sizeof__(PyObject *v)
{
    Py_ssize_t size;

    /* If it's a compact object, account for base structure +
       character data. */
    if (PyUnicode_IS_COMPACT_ASCII(v))
        size = sizeof(PyASCIIObject) + PyUnicode_GET_LENGTH(v) + 1;
    else if (PyUnicode_IS_COMPACT(v))
        size = sizeof(PyCompactUnicodeObject) +
            (PyUnicode_GET_LENGTH(v) + 1) * PyUnicode_KIND(v);
    else {
        /* If it is a two-block object, account for base object, and
           for character block if present. */
        size = sizeof(PyUnicodeObject);
        if (_PyUnicode_DATA_ANY(v))
            size += (PyUnicode_GET_LENGTH(v) + 1) *
                PyUnicode_KIND(v);
    }
    /* If the wstr pointer is present, account for it unless it is shared
       with the data pointer. Check if the data is not shared. */
    if (_PyUnicode_HAS_WSTR_MEMORY(v))
        size += (PyUnicode_WSTR_LENGTH(v) + 1) * sizeof(wchar_t);
    if (_PyUnicode_HAS_UTF8_MEMORY(v))
        size += PyUnicode_UTF8_LENGTH(v) + 1;

    return PyLong_FromSsize_t(size);
}

PyDoc_STRVAR(sizeof__doc__,
             "S.__sizeof__() -> size of S in memory, in bytes");

static PyObject *
unicode_getnewargs(PyObject *v)
{
    PyObject *copy = _PyUnicode_Copy(v);
    if (!copy)
        return NULL;
    return Py_BuildValue("(N)", copy);
}

static PyMethodDef unicode_methods[] = {
    {"encode", (PyCFunction) unicode_encode, METH_VARARGS | METH_KEYWORDS, encode__doc__},
    {"replace", (PyCFunction) unicode_replace, METH_VARARGS, replace__doc__},
    {"split", (PyCFunction) unicode_split, METH_VARARGS | METH_KEYWORDS, split__doc__},
    {"rsplit", (PyCFunction) unicode_rsplit, METH_VARARGS | METH_KEYWORDS, rsplit__doc__},
    {"join", (PyCFunction) unicode_join, METH_O, join__doc__},
    {"capitalize", (PyCFunction) unicode_capitalize, METH_NOARGS, capitalize__doc__},
    {"casefold", (PyCFunction) unicode_casefold, METH_NOARGS, casefold__doc__},
    {"title", (PyCFunction) unicode_title, METH_NOARGS, title__doc__},
    {"center", (PyCFunction) unicode_center, METH_VARARGS, center__doc__},
    {"count", (PyCFunction) unicode_count, METH_VARARGS, count__doc__},
    {"expandtabs", (PyCFunction) unicode_expandtabs, METH_VARARGS, expandtabs__doc__},
    {"find", (PyCFunction) unicode_find, METH_VARARGS, find__doc__},
    {"partition", (PyCFunction) unicode_partition, METH_O, partition__doc__},
    {"index", (PyCFunction) unicode_index, METH_VARARGS, index__doc__},
    {"ljust", (PyCFunction) unicode_ljust, METH_VARARGS, ljust__doc__},
    {"lower", (PyCFunction) unicode_lower, METH_NOARGS, lower__doc__},
    {"lstrip", (PyCFunction) unicode_lstrip, METH_VARARGS, lstrip__doc__},
    {"rfind", (PyCFunction) unicode_rfind, METH_VARARGS, rfind__doc__},
    {"rindex", (PyCFunction) unicode_rindex, METH_VARARGS, rindex__doc__},
    {"rjust", (PyCFunction) unicode_rjust, METH_VARARGS, rjust__doc__},
    {"rstrip", (PyCFunction) unicode_rstrip, METH_VARARGS, rstrip__doc__},
    {"rpartition", (PyCFunction) unicode_rpartition, METH_O, rpartition__doc__},
    {"splitlines", (PyCFunction) unicode_splitlines, METH_VARARGS | METH_KEYWORDS, splitlines__doc__},
    {"strip", (PyCFunction) unicode_strip, METH_VARARGS, strip__doc__},
    {"swapcase", (PyCFunction) unicode_swapcase, METH_NOARGS, swapcase__doc__},
    {"translate", (PyCFunction) unicode_translate, METH_O, translate__doc__},
    {"upper", (PyCFunction) unicode_upper, METH_NOARGS, upper__doc__},
    {"startswith", (PyCFunction) unicode_startswith, METH_VARARGS, startswith__doc__},
    {"endswith", (PyCFunction) unicode_endswith, METH_VARARGS, endswith__doc__},
    {"islower", (PyCFunction) unicode_islower, METH_NOARGS, islower__doc__},
    {"isupper", (PyCFunction) unicode_isupper, METH_NOARGS, isupper__doc__},
    {"istitle", (PyCFunction) unicode_istitle, METH_NOARGS, istitle__doc__},
    {"isspace", (PyCFunction) unicode_isspace, METH_NOARGS, isspace__doc__},
    {"isdecimal", (PyCFunction) unicode_isdecimal, METH_NOARGS, isdecimal__doc__},
    {"isdigit", (PyCFunction) unicode_isdigit, METH_NOARGS, isdigit__doc__},
    {"isnumeric", (PyCFunction) unicode_isnumeric, METH_NOARGS, isnumeric__doc__},
    {"isalpha", (PyCFunction) unicode_isalpha, METH_NOARGS, isalpha__doc__},
    {"isalnum", (PyCFunction) unicode_isalnum, METH_NOARGS, isalnum__doc__},
    {"isidentifier", (PyCFunction) unicode_isidentifier, METH_NOARGS, isidentifier__doc__},
    {"isprintable", (PyCFunction) unicode_isprintable, METH_NOARGS, isprintable__doc__},
    {"zfill", (PyCFunction) unicode_zfill, METH_VARARGS, zfill__doc__},
    {"format", (PyCFunction) do_string_format, METH_VARARGS | METH_KEYWORDS, format__doc__},
    {"format_map", (PyCFunction) do_string_format_map, METH_O, format_map__doc__},
    {"__format__", (PyCFunction) unicode__format__, METH_VARARGS, p_format__doc__},
    {"maketrans", (PyCFunction) unicode_maketrans,
     METH_VARARGS | METH_STATIC, maketrans__doc__},
    {"__sizeof__", (PyCFunction) unicode__sizeof__, METH_NOARGS, sizeof__doc__},
#if 0
    /* These methods are just used for debugging the implementation. */
    {"_decimal2ascii", (PyCFunction) unicode__decimal2ascii, METH_NOARGS},
#endif

    {"__getnewargs__",  (PyCFunction)unicode_getnewargs, METH_NOARGS},
    {NULL, NULL}
};

static PyObject *
unicode_mod(PyObject *v, PyObject *w)
{
    if (!PyUnicode_Check(v))
        Py_RETURN_NOTIMPLEMENTED;
    return PyUnicode_Format(v, w);
}

static PyNumberMethods unicode_as_number = {
    0,              /*nb_add*/
    0,              /*nb_subtract*/
    0,              /*nb_multiply*/
    unicode_mod,            /*nb_remainder*/
};

static PySequenceMethods unicode_as_sequence = {
    (lenfunc) unicode_length,       /* sq_length */
    PyUnicode_Concat,           /* sq_concat */
    (ssizeargfunc) unicode_repeat,  /* sq_repeat */
    (ssizeargfunc) unicode_getitem,     /* sq_item */
    0,                  /* sq_slice */
    0,                  /* sq_ass_item */
    0,                  /* sq_ass_slice */
    PyUnicode_Contains,         /* sq_contains */
};

static PyObject*
unicode_subscript(PyObject* self, PyObject* item)
{
    if (PyUnicode_READY(self) == -1)
        return NULL;

    if (PyIndex_Check(item)) {
        Py_ssize_t i = PyNumber_AsSsize_t(item, PyExc_IndexError);
        if (i == -1 && PyErr_Occurred())
            return NULL;
        if (i < 0)
            i += PyUnicode_GET_LENGTH(self);
        return unicode_getitem(self, i);
    } else if (PySlice_Check(item)) {
        Py_ssize_t start, stop, step, slicelength, cur, i;
        PyObject *result;
        void *src_data, *dest_data;
        int src_kind, dest_kind;
        Py_UCS4 ch, max_char, kind_limit;

        if (PySlice_GetIndicesEx(item, PyUnicode_GET_LENGTH(self),
                                 &start, &stop, &step, &slicelength) < 0) {
            return NULL;
        }

        if (slicelength <= 0) {
            _Py_RETURN_UNICODE_EMPTY();
        } else if (start == 0 && step == 1 &&
                   slicelength == PyUnicode_GET_LENGTH(self)) {
            return unicode_result_unchanged(self);
        } else if (step == 1) {
            return PyUnicode_Substring(self,
                                       start, start + slicelength);
        }
        /* General case */
        src_kind = PyUnicode_KIND(self);
        src_data = PyUnicode_DATA(self);
        if (!PyUnicode_IS_ASCII(self)) {
            kind_limit = kind_maxchar_limit(src_kind);
            max_char = 0;
            for (cur = start, i = 0; i < slicelength; cur += step, i++) {
                ch = PyUnicode_READ(src_kind, src_data, cur);
                if (ch > max_char) {
                    max_char = ch;
                    if (max_char >= kind_limit)
                        break;
                }
            }
        }
        else
            max_char = 127;
        result = PyUnicode_New(slicelength, max_char);
        if (result == NULL)
            return NULL;
        dest_kind = PyUnicode_KIND(result);
        dest_data = PyUnicode_DATA(result);

        for (cur = start, i = 0; i < slicelength; cur += step, i++) {
            Py_UCS4 ch = PyUnicode_READ(src_kind, src_data, cur);
            PyUnicode_WRITE(dest_kind, dest_data, i, ch);
        }
        assert(_PyUnicode_CheckConsistency(result, 1));
        return result;
    } else {
        PyErr_SetString(PyExc_TypeError, "string indices must be integers");
        return NULL;
    }
}

static PyMappingMethods unicode_as_mapping = {
    (lenfunc)unicode_length,        /* mp_length */
    (binaryfunc)unicode_subscript,  /* mp_subscript */
    (objobjargproc)0,           /* mp_ass_subscript */
};


/* Helpers for PyUnicode_Format() */

struct unicode_formatter_t {
    PyObject *args;
    int args_owned;
    Py_ssize_t arglen, argidx;
    PyObject *dict;

    enum PyUnicode_Kind fmtkind;
    Py_ssize_t fmtcnt, fmtpos;
    void *fmtdata;
    PyObject *fmtstr;

    _PyUnicodeWriter writer;
};

struct unicode_format_arg_t {
    Py_UCS4 ch;
    int flags;
    Py_ssize_t width;
    int prec;
    int sign;
};

static PyObject *
unicode_format_getnextarg(struct unicode_formatter_t *ctx)
{
    Py_ssize_t argidx = ctx->argidx;

    if (argidx < ctx->arglen) {
        ctx->argidx++;
        if (ctx->arglen < 0)
            return ctx->args;
        else
            return PyTuple_GetItem(ctx->args, argidx);
    }
    PyErr_SetString(PyExc_TypeError,
                    "not enough arguments for format string");
    return NULL;
}

/* Returns a new reference to a PyUnicode object, or NULL on failure. */

/* Format a float into the writer if the writer is not NULL, or into *p_output
   otherwise.

   Return 0 on success, raise an exception and return -1 on error. */
static int
formatfloat(PyObject *v, struct unicode_format_arg_t *arg,
            PyObject **p_output,
            _PyUnicodeWriter *writer)
{
    char *p;
    double x;
    Py_ssize_t len;
    int prec;
    int dtoa_flags;

    x = PyFloat_AsDouble(v);
    if (x == -1.0 && PyErr_Occurred())
        return -1;

    prec = arg->prec;
    if (prec < 0)
        prec = 6;

    if (arg->flags & F_ALT)
        dtoa_flags = Py_DTSF_ALT;
    else
        dtoa_flags = 0;
    p = PyOS_double_to_string(x, arg->ch, prec, dtoa_flags, NULL);
    if (p == NULL)
        return -1;
    len = strlen(p);
    if (writer) {
        if (_PyUnicodeWriter_Prepare(writer, len, 127) == -1) {
            PyMem_Free(p);
            return -1;
        }
        unicode_write_cstr(writer->buffer, writer->pos, p, len);
        writer->pos += len;
    }
    else
        *p_output = _PyUnicode_FromASCII(p, len);
    PyMem_Free(p);
    return 0;
}

/* formatlong() emulates the format codes d, u, o, x and X, and
 * the F_ALT flag, for Python's long (unbounded) ints.  It's not used for
 * Python's regular ints.
 * Return value:  a new PyUnicodeObject*, or NULL if error.
 *     The output string is of the form
 *         "-"? ("0x" | "0X")? digit+
 *     "0x"/"0X" are present only for x and X conversions, with F_ALT
 *         set in flags.  The case of hex digits will be correct,
 *     There will be at least prec digits, zero-filled on the left if
 *         necessary to get that many.
 * val          object to be converted
 * flags        bitmask of format flags; only F_ALT is looked at
 * prec         minimum number of digits; 0-fill on left if needed
 * type         a character in [duoxX]; u acts the same as d
 *
 * CAUTION:  o, x and X conversions on regular ints can never
 * produce a '-' sign, but can for Python's unbounded ints.
 */
static PyObject*
formatlong(PyObject *val, struct unicode_format_arg_t *arg)
{
    PyObject *result = NULL;
    char *buf;
    Py_ssize_t i;
    int sign;           /* 1 if '-', else 0 */
    int len;            /* number of characters */
    Py_ssize_t llen;
    int numdigits;      /* len == numnondigits + numdigits */
    int numnondigits = 0;
    int prec = arg->prec;
    int type = arg->ch;

    /* Avoid exceeding SSIZE_T_MAX */
    if (prec > INT_MAX-3) {
        PyErr_SetString(PyExc_OverflowError,
                        "precision too large");
        return NULL;
    }

    assert(PyLong_Check(val));

    switch (type) {
    default:
        assert(!"'type' not in [diuoxX]");
    case 'd':
    case 'i':
    case 'u':
        /* Special-case boolean: we want 0/1 */
        if (PyBool_Check(val))
            result = PyNumber_ToBase(val, 10);
        else
            result = Py_TYPE(val)->tp_str(val);
        break;
    case 'o':
        numnondigits = 2;
        result = PyNumber_ToBase(val, 8);
        break;
    case 'x':
    case 'X':
        numnondigits = 2;
        result = PyNumber_ToBase(val, 16);
        break;
    }
    if (!result)
        return NULL;

    assert(unicode_modifiable(result));
    assert(PyUnicode_IS_READY(result));
    assert(PyUnicode_IS_ASCII(result));

    /* To modify the string in-place, there can only be one reference. */
    if (Py_REFCNT(result) != 1) {
        PyErr_BadInternalCall();
        return NULL;
    }
    buf = PyUnicode_DATA(result);
    llen = PyUnicode_GET_LENGTH(result);
    if (llen > INT_MAX) {
        PyErr_SetString(PyExc_ValueError,
                        "string too large in _PyBytes_FormatLong");
        return NULL;
    }
    len = (int)llen;
    sign = buf[0] == '-';
    numnondigits += sign;
    numdigits = len - numnondigits;
    assert(numdigits > 0);

    /* Get rid of base marker unless F_ALT */
    if (((arg->flags & F_ALT) == 0 &&
        (type == 'o' || type == 'x' || type == 'X'))) {
        assert(buf[sign] == '0');
        assert(buf[sign+1] == 'x' || buf[sign+1] == 'X' ||
               buf[sign+1] == 'o');
        numnondigits -= 2;
        buf += 2;
        len -= 2;
        if (sign)
            buf[0] = '-';
        assert(len == numnondigits + numdigits);
        assert(numdigits > 0);
    }

    /* Fill with leading zeroes to meet minimum width. */
    if (prec > numdigits) {
        PyObject *r1 = PyBytes_FromStringAndSize(NULL,
                                numnondigits + prec);
        char *b1;
        if (!r1) {
            Py_DECREF(result);
            return NULL;
        }
        b1 = PyBytes_AS_STRING(r1);
        for (i = 0; i < numnondigits; ++i)
            *b1++ = *buf++;
        for (i = 0; i < prec - numdigits; i++)
            *b1++ = '0';
        for (i = 0; i < numdigits; i++)
            *b1++ = *buf++;
        *b1 = '\0';
        Py_DECREF(result);
        result = r1;
        buf = PyBytes_AS_STRING(result);
        len = numnondigits + prec;
    }

    /* Fix up case for hex conversions. */
    if (type == 'X') {
        /* Need to convert all lower case letters to upper case.
           and need to convert 0x to 0X (and -0x to -0X). */
        for (i = 0; i < len; i++)
            if (buf[i] >= 'a' && buf[i] <= 'x')
                buf[i] -= 'a'-'A';
    }
    if (!PyUnicode_Check(result)
        || buf != PyUnicode_DATA(result)) {
        PyObject *unicode;
        unicode = _PyUnicode_FromASCII(buf, len);
        Py_DECREF(result);
        result = unicode;
    }
    else if (len != PyUnicode_GET_LENGTH(result)) {
        if (PyUnicode_Resize(&result, len) < 0)
            Py_CLEAR(result);
    }
    return result;
}

/* Format an integer.
 * Return 1 if the number has been formatted into the writer,
 *        0 if the number has been formatted into *p_output
 *       -1 and raise an exception on error */
static int
mainformatlong(PyObject *v,
               struct unicode_format_arg_t *arg,
               PyObject **p_output,
               _PyUnicodeWriter *writer)
{
    PyObject *iobj, *res;
    char type = (char)arg->ch;

    if (!PyNumber_Check(v))
        goto wrongtype;

    if (!PyLong_Check(v)) {
        iobj = PyNumber_Long(v);
        if (iobj == NULL) {
            if (PyErr_ExceptionMatches(PyExc_TypeError))
                goto wrongtype;
            return -1;
        }
        assert(PyLong_Check(iobj));
    }
    else {
        iobj = v;
        Py_INCREF(iobj);
    }

    if (PyLong_CheckExact(v)
        && arg->width == -1 && arg->prec == -1
        && !(arg->flags & (F_SIGN | F_BLANK))
        && type != 'X')
    {
        /* Fast path */
        int alternate = arg->flags & F_ALT;
        int base;

        switch(type)
        {
            default:
                assert(0 && "'type' not in [diuoxX]");
            case 'd':
            case 'i':
            case 'u':
                base = 10;
                break;
            case 'o':
                base = 8;
                break;
            case 'x':
            case 'X':
                base = 16;
                break;
        }

        if (_PyLong_FormatWriter(writer, v, base, alternate) == -1) {
            Py_DECREF(iobj);
            return -1;
        }
        Py_DECREF(iobj);
        return 1;
    }

    res = formatlong(iobj, arg);
    Py_DECREF(iobj);
    if (res == NULL)
        return -1;
    *p_output = res;
    return 0;

wrongtype:
    PyErr_Format(PyExc_TypeError,
            "%%%c format: a number is required, "
            "not %.200s",
            type, Py_TYPE(v)->tp_name);
    return -1;
}

static Py_UCS4
formatchar(PyObject *v)
{
    /* presume that the buffer is at least 3 characters long */
    if (PyUnicode_Check(v)) {
        if (PyUnicode_GET_LENGTH(v) == 1) {
            return PyUnicode_READ_CHAR(v, 0);
        }
        goto onError;
    }
    else {
        /* Integer input truncated to a character */
        long x;
        x = PyLong_AsLong(v);
        if (x == -1 && PyErr_Occurred())
            goto onError;

        if (x < 0 || x > MAX_UNICODE) {
            PyErr_SetString(PyExc_OverflowError,
                            "%c arg not in range(0x110000)");
            return (Py_UCS4) -1;
        }

        return (Py_UCS4) x;
    }

  onError:
    PyErr_SetString(PyExc_TypeError,
                    "%c requires int or char");
    return (Py_UCS4) -1;
}

/* Parse options of an argument: flags, width, precision.
   Handle also "%(name)" syntax.

   Return 0 if the argument has been formatted into arg->str.
   Return 1 if the argument has been written into ctx->writer,
   Raise an exception and return -1 on error. */
static int
unicode_format_arg_parse(struct unicode_formatter_t *ctx,
                         struct unicode_format_arg_t *arg)
{
#define FORMAT_READ(ctx) \
        PyUnicode_READ((ctx)->fmtkind, (ctx)->fmtdata, (ctx)->fmtpos)

    PyObject *v;

    if (arg->ch == '(') {
        /* Get argument value from a dictionary. Example: "%(name)s". */
        Py_ssize_t keystart;
        Py_ssize_t keylen;
        PyObject *key;
        int pcount = 1;

        if (ctx->dict == NULL) {
            PyErr_SetString(PyExc_TypeError,
                            "format requires a mapping");
            return -1;
        }
        ++ctx->fmtpos;
        --ctx->fmtcnt;
        keystart = ctx->fmtpos;
        /* Skip over balanced parentheses */
        while (pcount > 0 && --ctx->fmtcnt >= 0) {
            arg->ch = FORMAT_READ(ctx);
            if (arg->ch == ')')
                --pcount;
            else if (arg->ch == '(')
                ++pcount;
            ctx->fmtpos++;
        }
        keylen = ctx->fmtpos - keystart - 1;
        if (ctx->fmtcnt < 0 || pcount > 0) {
            PyErr_SetString(PyExc_ValueError,
                            "incomplete format key");
            return -1;
        }
        key = PyUnicode_Substring(ctx->fmtstr,
                                  keystart, keystart + keylen);
        if (key == NULL)
            return -1;
        if (ctx->args_owned) {
            Py_DECREF(ctx->args);
            ctx->args_owned = 0;
        }
        ctx->args = PyObject_GetItem(ctx->dict, key);
        Py_DECREF(key);
        if (ctx->args == NULL)
            return -1;
        ctx->args_owned = 1;
        ctx->arglen = -1;
        ctx->argidx = -2;
    }

    /* Parse flags. Example: "%+i" => flags=F_SIGN. */
    while (--ctx->fmtcnt >= 0) {
        arg->ch = FORMAT_READ(ctx);
        ctx->fmtpos++;
        switch (arg->ch) {
        case '-': arg->flags |= F_LJUST; continue;
        case '+': arg->flags |= F_SIGN; continue;
        case ' ': arg->flags |= F_BLANK; continue;
        case '#': arg->flags |= F_ALT; continue;
        case '0': arg->flags |= F_ZERO; continue;
        }
        break;
    }

    /* Parse width. Example: "%10s" => width=10 */
    if (arg->ch == '*') {
        v = unicode_format_getnextarg(ctx);
        if (v == NULL)
            return -1;
        if (!PyLong_Check(v)) {
            PyErr_SetString(PyExc_TypeError,
                            "* wants int");
            return -1;
        }
        arg->width = PyLong_AsSsize_t(v);
        if (arg->width == -1 && PyErr_Occurred())
            return -1;
        if (arg->width < 0) {
            arg->flags |= F_LJUST;
            arg->width = -arg->width;
        }
        if (--ctx->fmtcnt >= 0) {
            arg->ch = FORMAT_READ(ctx);
            ctx->fmtpos++;
        }
    }
    else if (arg->ch >= '0' && arg->ch <= '9') {
        arg->width = arg->ch - '0';
        while (--ctx->fmtcnt >= 0) {
            arg->ch = FORMAT_READ(ctx);
            ctx->fmtpos++;
            if (arg->ch < '0' || arg->ch > '9')
                break;
            /* Since arg->ch is unsigned, the RHS would end up as unsigned,
               mixing signed and unsigned comparison. Since arg->ch is between
               '0' and '9', casting to int is safe. */
            if (arg->width > (PY_SSIZE_T_MAX - ((int)arg->ch - '0')) / 10) {
                PyErr_SetString(PyExc_ValueError,
                                "width too big");
                return -1;
            }
            arg->width = arg->width*10 + (arg->ch - '0');
        }
    }

    /* Parse precision. Example: "%.3f" => prec=3 */
    if (arg->ch == '.') {
        arg->prec = 0;
        if (--ctx->fmtcnt >= 0) {
            arg->ch = FORMAT_READ(ctx);
            ctx->fmtpos++;
        }
        if (arg->ch == '*') {
            v = unicode_format_getnextarg(ctx);
            if (v == NULL)
                return -1;
            if (!PyLong_Check(v)) {
                PyErr_SetString(PyExc_TypeError,
                                "* wants int");
                return -1;
            }
            arg->prec = _PyLong_AsInt(v);
            if (arg->prec == -1 && PyErr_Occurred())
                return -1;
            if (arg->prec < 0)
                arg->prec = 0;
            if (--ctx->fmtcnt >= 0) {
                arg->ch = FORMAT_READ(ctx);
                ctx->fmtpos++;
            }
        }
        else if (arg->ch >= '0' && arg->ch <= '9') {
            arg->prec = arg->ch - '0';
            while (--ctx->fmtcnt >= 0) {
                arg->ch = FORMAT_READ(ctx);
                ctx->fmtpos++;
                if (arg->ch < '0' || arg->ch > '9')
                    break;
                if (arg->prec > (INT_MAX - ((int)arg->ch - '0')) / 10) {
                    PyErr_SetString(PyExc_ValueError,
                                    "precision too big");
                    return -1;
                }
                arg->prec = arg->prec*10 + (arg->ch - '0');
            }
        }
    }

    /* Ignore "h", "l" and "L" format prefix (ex: "%hi" or "%ls") */
    if (ctx->fmtcnt >= 0) {
        if (arg->ch == 'h' || arg->ch == 'l' || arg->ch == 'L') {
            if (--ctx->fmtcnt >= 0) {
                arg->ch = FORMAT_READ(ctx);
                ctx->fmtpos++;
            }
        }
    }
    if (ctx->fmtcnt < 0) {
        PyErr_SetString(PyExc_ValueError,
                        "incomplete format");
        return -1;
    }
    return 0;

#undef FORMAT_READ
}

/* Format one argument. Supported conversion specifiers:

   - "s", "r", "a": any type
   - "i", "d", "u", "o", "x", "X": int
   - "e", "E", "f", "F", "g", "G": float
   - "c": int or str (1 character)

   When possible, the output is written directly into the Unicode writer
   (ctx->writer). A string is created when padding is required.

   Return 0 if the argument has been formatted into *p_str,
          1 if the argument has been written into ctx->writer,
         -1 on error. */
static int
unicode_format_arg_format(struct unicode_formatter_t *ctx,
                          struct unicode_format_arg_t *arg,
                          PyObject **p_str)
{
    PyObject *v;
    _PyUnicodeWriter *writer = &ctx->writer;

    if (ctx->fmtcnt == 0)
        ctx->writer.overallocate = 0;

    if (arg->ch == '%') {
        if (_PyUnicodeWriter_WriteCharInline(writer, '%') < 0)
            return -1;
        return 1;
    }

    v = unicode_format_getnextarg(ctx);
    if (v == NULL)
        return -1;


    switch (arg->ch) {
    case 's':
    case 'r':
    case 'a':
        if (PyLong_CheckExact(v) && arg->width == -1 && arg->prec == -1) {
            /* Fast path */
            if (_PyLong_FormatWriter(writer, v, 10, arg->flags & F_ALT) == -1)
                return -1;
            return 1;
        }

        if (PyUnicode_CheckExact(v) && arg->ch == 's') {
            *p_str = v;
            Py_INCREF(*p_str);
        }
        else {
            if (arg->ch == 's')
                *p_str = PyObject_Str(v);
            else if (arg->ch == 'r')
                *p_str = PyObject_Repr(v);
            else
                *p_str = PyObject_ASCII(v);
        }
        break;

    case 'i':
    case 'd':
    case 'u':
    case 'o':
    case 'x':
    case 'X':
    {
        int ret = mainformatlong(v, arg, p_str, writer);
        if (ret != 0)
            return ret;
        arg->sign = 1;
        break;
    }

    case 'e':
    case 'E':
    case 'f':
    case 'F':
    case 'g':
    case 'G':
        if (arg->width == -1 && arg->prec == -1
            && !(arg->flags & (F_SIGN | F_BLANK)))
        {
            /* Fast path */
            if (formatfloat(v, arg, NULL, writer) == -1)
                return -1;
            return 1;
        }

        arg->sign = 1;
        if (formatfloat(v, arg, p_str, NULL) == -1)
            return -1;
        break;

    case 'c':
    {
        Py_UCS4 ch = formatchar(v);
        if (ch == (Py_UCS4) -1)
            return -1;
        if (arg->width == -1 && arg->prec == -1) {
            /* Fast path */
            if (_PyUnicodeWriter_WriteCharInline(writer, ch) < 0)
                return -1;
            return 1;
        }
        *p_str = PyUnicode_FromOrdinal(ch);
        break;
    }

    default:
        PyErr_Format(PyExc_ValueError,
                     "unsupported format character '%c' (0x%x) "
                     "at index %zd",
                     (31<=arg->ch && arg->ch<=126) ? (char)arg->ch : '?',
                     (int)arg->ch,
                     ctx->fmtpos - 1);
        return -1;
    }
    if (*p_str == NULL)
        return -1;
    assert (PyUnicode_Check(*p_str));
    return 0;
}

static int
unicode_format_arg_output(struct unicode_formatter_t *ctx,
                          struct unicode_format_arg_t *arg,
                          PyObject *str)
{
    Py_ssize_t len;
    enum PyUnicode_Kind kind;
    void *pbuf;
    Py_ssize_t pindex;
    Py_UCS4 signchar;
    Py_ssize_t buflen;
    Py_UCS4 maxchar;
    Py_ssize_t sublen;
    _PyUnicodeWriter *writer = &ctx->writer;
    Py_UCS4 fill;

    fill = ' ';
    if (arg->sign && arg->flags & F_ZERO)
        fill = '0';

    if (PyUnicode_READY(str) == -1)
        return -1;

    len = PyUnicode_GET_LENGTH(str);
    if ((arg->width == -1 || arg->width <= len)
        && (arg->prec == -1 || arg->prec >= len)
        && !(arg->flags & (F_SIGN | F_BLANK)))
    {
        /* Fast path */
        if (_PyUnicodeWriter_WriteStr(writer, str) == -1)
            return -1;
        return 0;
    }

    /* Truncate the string for "s", "r" and "a" formats
       if the precision is set */
    if (arg->ch == 's' || arg->ch == 'r' || arg->ch == 'a') {
        if (arg->prec >= 0 && len > arg->prec)
            len = arg->prec;
    }

    /* Adjust sign and width */
    kind = PyUnicode_KIND(str);
    pbuf = PyUnicode_DATA(str);
    pindex = 0;
    signchar = '\0';
    if (arg->sign) {
        Py_UCS4 ch = PyUnicode_READ(kind, pbuf, pindex);
        if (ch == '-' || ch == '+') {
            signchar = ch;
            len--;
            pindex++;
        }
        else if (arg->flags & F_SIGN)
            signchar = '+';
        else if (arg->flags & F_BLANK)
            signchar = ' ';
        else
            arg->sign = 0;
    }
    if (arg->width < len)
        arg->width = len;

    /* Prepare the writer */
    maxchar = writer->maxchar;
    if (!(arg->flags & F_LJUST)) {
        if (arg->sign) {
            if ((arg->width-1) > len)
                maxchar = Py_MAX(maxchar, fill);
        }
        else {
            if (arg->width > len)
                maxchar = Py_MAX(maxchar, fill);
        }
    }
    if (PyUnicode_MAX_CHAR_VALUE(str) > maxchar) {
        Py_UCS4 strmaxchar = _PyUnicode_FindMaxChar(str, 0, pindex+len);
        maxchar = Py_MAX(maxchar, strmaxchar);
    }

    buflen = arg->width;
    if (arg->sign && len == arg->width)
        buflen++;
    if (_PyUnicodeWriter_Prepare(writer, buflen, maxchar) == -1)
        return -1;

    /* Write the sign if needed */
    if (arg->sign) {
        if (fill != ' ') {
            PyUnicode_WRITE(writer->kind, writer->data, writer->pos, signchar);
            writer->pos += 1;
        }
        if (arg->width > len)
            arg->width--;
    }

    /* Write the numeric prefix for "x", "X" and "o" formats
       if the alternate form is used.
       For example, write "0x" for the "%#x" format. */
    if ((arg->flags & F_ALT) && (arg->ch == 'x' || arg->ch == 'X' || arg->ch == 'o')) {
        assert(PyUnicode_READ(kind, pbuf, pindex) == '0');
        assert(PyUnicode_READ(kind, pbuf, pindex + 1) == arg->ch);
        if (fill != ' ') {
            PyUnicode_WRITE(writer->kind, writer->data, writer->pos, '0');
            PyUnicode_WRITE(writer->kind, writer->data, writer->pos+1, arg->ch);
            writer->pos += 2;
            pindex += 2;
        }
        arg->width -= 2;
        if (arg->width < 0)
            arg->width = 0;
        len -= 2;
    }

    /* Pad left with the fill character if needed */
    if (arg->width > len && !(arg->flags & F_LJUST)) {
        sublen = arg->width - len;
        FILL(writer->kind, writer->data, fill, writer->pos, sublen);
        writer->pos += sublen;
        arg->width = len;
    }

    /* If padding with spaces: write sign if needed and/or numeric prefix if
       the alternate form is used */
    if (fill == ' ') {
        if (arg->sign) {
            PyUnicode_WRITE(writer->kind, writer->data, writer->pos, signchar);
            writer->pos += 1;
        }
        if ((arg->flags & F_ALT) && (arg->ch == 'x' || arg->ch == 'X' || arg->ch == 'o')) {
            assert(PyUnicode_READ(kind, pbuf, pindex) == '0');
            assert(PyUnicode_READ(kind, pbuf, pindex+1) == arg->ch);
            PyUnicode_WRITE(writer->kind, writer->data, writer->pos, '0');
            PyUnicode_WRITE(writer->kind, writer->data, writer->pos+1, arg->ch);
            writer->pos += 2;
            pindex += 2;
        }
    }

    /* Write characters */
    if (len) {
        _PyUnicode_FastCopyCharacters(writer->buffer, writer->pos,
                                      str, pindex, len);
        writer->pos += len;
    }

    /* Pad right with the fill character if needed */
    if (arg->width > len) {
        sublen = arg->width - len;
        FILL(writer->kind, writer->data, ' ', writer->pos, sublen);
        writer->pos += sublen;
    }
    return 0;
}

/* Helper of PyUnicode_Format(): format one arg.
   Return 0 on success, raise an exception and return -1 on error. */
static int
unicode_format_arg(struct unicode_formatter_t *ctx)
{
    struct unicode_format_arg_t arg;
    PyObject *str;
    int ret;

    arg.ch = PyUnicode_READ(ctx->fmtkind, ctx->fmtdata, ctx->fmtpos);
    arg.flags = 0;
    arg.width = -1;
    arg.prec = -1;
    arg.sign = 0;
    str = NULL;

    ret = unicode_format_arg_parse(ctx, &arg);
    if (ret == -1)
        return -1;

    ret = unicode_format_arg_format(ctx, &arg, &str);
    if (ret == -1)
        return -1;

    if (ret != 1) {
        ret = unicode_format_arg_output(ctx, &arg, str);
        Py_DECREF(str);
        if (ret == -1)
            return -1;
    }

    if (ctx->dict && (ctx->argidx < ctx->arglen) && arg.ch != '%') {
        PyErr_SetString(PyExc_TypeError,
                        "not all arguments converted during string formatting");
        return -1;
    }
    return 0;
}

PyObject *
PyUnicode_Format(PyObject *format, PyObject *args)
{
    struct unicode_formatter_t ctx;

    if (format == NULL || args == NULL) {
        PyErr_BadInternalCall();
        return NULL;
    }

    ctx.fmtstr = PyUnicode_FromObject(format);
    if (ctx.fmtstr == NULL)
        return NULL;
    if (PyUnicode_READY(ctx.fmtstr) == -1) {
        Py_DECREF(ctx.fmtstr);
        return NULL;
    }
    ctx.fmtdata = PyUnicode_DATA(ctx.fmtstr);
    ctx.fmtkind = PyUnicode_KIND(ctx.fmtstr);
    ctx.fmtcnt = PyUnicode_GET_LENGTH(ctx.fmtstr);
    ctx.fmtpos = 0;

    _PyUnicodeWriter_Init(&ctx.writer);
    ctx.writer.min_length = ctx.fmtcnt + 100;
    ctx.writer.overallocate = 1;

    if (PyTuple_Check(args)) {
        ctx.arglen = PyTuple_Size(args);
        ctx.argidx = 0;
    }
    else {
        ctx.arglen = -1;
        ctx.argidx = -2;
    }
    ctx.args_owned = 0;
    if (PyMapping_Check(args) && !PyTuple_Check(args) && !PyUnicode_Check(args))
        ctx.dict = args;
    else
        ctx.dict = NULL;
    ctx.args = args;

    while (--ctx.fmtcnt >= 0) {
        if (PyUnicode_READ(ctx.fmtkind, ctx.fmtdata, ctx.fmtpos) != '%') {
            Py_ssize_t nonfmtpos;

            nonfmtpos = ctx.fmtpos++;
            while (ctx.fmtcnt >= 0 &&
                   PyUnicode_READ(ctx.fmtkind, ctx.fmtdata, ctx.fmtpos) != '%') {
                ctx.fmtpos++;
                ctx.fmtcnt--;
            }
            if (ctx.fmtcnt < 0) {
                ctx.fmtpos--;
                ctx.writer.overallocate = 0;
            }

            if (_PyUnicodeWriter_WriteSubstring(&ctx.writer, ctx.fmtstr,
                                                nonfmtpos, ctx.fmtpos) < 0)
                goto onError;
        }
        else {
            ctx.fmtpos++;
            if (unicode_format_arg(&ctx) == -1)
                goto onError;
        }
    }

    if (ctx.argidx < ctx.arglen && !ctx.dict) {
        PyErr_SetString(PyExc_TypeError,
                        "not all arguments converted during string formatting");
        goto onError;
    }

    if (ctx.args_owned) {
        Py_DECREF(ctx.args);
    }
    Py_DECREF(ctx.fmtstr);
    return _PyUnicodeWriter_Finish(&ctx.writer);

  onError:
    Py_DECREF(ctx.fmtstr);
    _PyUnicodeWriter_Dealloc(&ctx.writer);
    if (ctx.args_owned) {
        Py_DECREF(ctx.args);
    }
    return NULL;
}

static PyObject *
unicode_subtype_new(PyTypeObject *type, PyObject *args, PyObject *kwds);

static PyObject *
unicode_new(PyTypeObject *type, PyObject *args, PyObject *kwds)
{
    PyObject *x = NULL;
    static char *kwlist[] = {"object", "encoding", "errors", 0};
    char *encoding = NULL;
    char *errors = NULL;

    if (type != &PyUnicode_Type)
        return unicode_subtype_new(type, args, kwds);
    if (!PyArg_ParseTupleAndKeywords(args, kwds, "|Oss:str",
                                     kwlist, &x, &encoding, &errors))
        return NULL;
    if (x == NULL)
        _Py_RETURN_UNICODE_EMPTY();
    if (encoding == NULL && errors == NULL)
        return PyObject_Str(x);
    else
        return PyUnicode_FromEncodedObject(x, encoding, errors);
}

static PyObject *
unicode_subtype_new(PyTypeObject *type, PyObject *args, PyObject *kwds)
{
    PyObject *unicode, *self;
    Py_ssize_t length, char_size;
    int share_wstr, share_utf8;
    unsigned int kind;
    void *data;

    assert(PyType_IsSubtype(type, &PyUnicode_Type));

    unicode = unicode_new(&PyUnicode_Type, args, kwds);
    if (unicode == NULL)
        return NULL;
    assert(_PyUnicode_CHECK(unicode));
    if (PyUnicode_READY(unicode) == -1) {
        Py_DECREF(unicode);
        return NULL;
    }

    self = type->tp_alloc(type, 0);
    if (self == NULL) {
        Py_DECREF(unicode);
        return NULL;
    }
    kind = PyUnicode_KIND(unicode);
    length = PyUnicode_GET_LENGTH(unicode);

    _PyUnicode_LENGTH(self) = length;
#ifdef Py_DEBUG
    _PyUnicode_HASH(self) = -1;
#else
    _PyUnicode_HASH(self) = _PyUnicode_HASH(unicode);
#endif
    _PyUnicode_STATE(self).interned = 0;
    _PyUnicode_STATE(self).kind = kind;
    _PyUnicode_STATE(self).compact = 0;
    _PyUnicode_STATE(self).ascii = _PyUnicode_STATE(unicode).ascii;
    _PyUnicode_STATE(self).ready = 1;
    _PyUnicode_WSTR(self) = NULL;
    _PyUnicode_UTF8_LENGTH(self) = 0;
    _PyUnicode_UTF8(self) = NULL;
    _PyUnicode_WSTR_LENGTH(self) = 0;
    _PyUnicode_DATA_ANY(self) = NULL;

    share_utf8 = 0;
    share_wstr = 0;
    if (kind == PyUnicode_1BYTE_KIND) {
        char_size = 1;
        if (PyUnicode_MAX_CHAR_VALUE(unicode) < 128)
            share_utf8 = 1;
    }
    else if (kind == PyUnicode_2BYTE_KIND) {
        char_size = 2;
        if (sizeof(wchar_t) == 2)
            share_wstr = 1;
    }
    else {
        assert(kind == PyUnicode_4BYTE_KIND);
        char_size = 4;
        if (sizeof(wchar_t) == 4)
            share_wstr = 1;
    }

    /* Ensure we won't overflow the length. */
    if (length > (PY_SSIZE_T_MAX / char_size - 1)) {
        PyErr_NoMemory();
        goto onError;
    }
    data = PyObject_MALLOC((length + 1) * char_size);
    if (data == NULL) {
        PyErr_NoMemory();
        goto onError;
    }

    _PyUnicode_DATA_ANY(self) = data;
    if (share_utf8) {
        _PyUnicode_UTF8_LENGTH(self) = length;
        _PyUnicode_UTF8(self) = data;
    }
    if (share_wstr) {
        _PyUnicode_WSTR_LENGTH(self) = length;
        _PyUnicode_WSTR(self) = (wchar_t *)data;
    }

    Py_MEMCPY(data, PyUnicode_DATA(unicode),
              kind * (length + 1));
    assert(_PyUnicode_CheckConsistency(self, 1));
#ifdef Py_DEBUG
    _PyUnicode_HASH(self) = _PyUnicode_HASH(unicode);
#endif
    Py_DECREF(unicode);
    return self;

onError:
    Py_DECREF(unicode);
    Py_DECREF(self);
    return NULL;
}

PyDoc_STRVAR(unicode_doc,
"str(object='') -> str\n\
str(bytes_or_buffer[, encoding[, errors]]) -> str\n\
\n\
Create a new string object from the given object. If encoding or\n\
errors is specified, then the object must expose a data buffer\n\
that will be decoded using the given encoding and error handler.\n\
Otherwise, returns the result of object.__str__() (if defined)\n\
or repr(object).\n\
encoding defaults to sys.getdefaultencoding().\n\
errors defaults to 'strict'.");

static PyObject *unicode_iter(PyObject *seq);

PyTypeObject PyUnicode_Type = {
    PyVarObject_HEAD_INIT(&PyType_Type, 0)
    "str",              /* tp_name */
    sizeof(PyUnicodeObject),        /* tp_size */
    0,                  /* tp_itemsize */
    /* Slots */
    (destructor)unicode_dealloc,    /* tp_dealloc */
    0,                  /* tp_print */
    0,                  /* tp_getattr */
    0,                  /* tp_setattr */
    0,                  /* tp_reserved */
    unicode_repr,           /* tp_repr */
    &unicode_as_number,         /* tp_as_number */
    &unicode_as_sequence,       /* tp_as_sequence */
    &unicode_as_mapping,        /* tp_as_mapping */
    (hashfunc) unicode_hash,        /* tp_hash*/
    0,                  /* tp_call*/
    (reprfunc) unicode_str,     /* tp_str */
    PyObject_GenericGetAttr,        /* tp_getattro */
    0,                  /* tp_setattro */
    0,                  /* tp_as_buffer */
    Py_TPFLAGS_DEFAULT | Py_TPFLAGS_BASETYPE |
    Py_TPFLAGS_UNICODE_SUBCLASS,    /* tp_flags */
    unicode_doc,            /* tp_doc */
    0,                  /* tp_traverse */
    0,                  /* tp_clear */
    PyUnicode_RichCompare,      /* tp_richcompare */
    0,                  /* tp_weaklistoffset */
    unicode_iter,           /* tp_iter */
    0,                  /* tp_iternext */
    unicode_methods,            /* tp_methods */
    0,                  /* tp_members */
    0,                  /* tp_getset */
    &PyBaseObject_Type,         /* tp_base */
    0,                  /* tp_dict */
    0,                  /* tp_descr_get */
    0,                  /* tp_descr_set */
    0,                  /* tp_dictoffset */
    0,                  /* tp_init */
    0,                  /* tp_alloc */
    unicode_new,            /* tp_new */
    PyObject_Del,           /* tp_free */
};

/* Initialize the Unicode implementation */

int _PyUnicode_Init(void)
{
    /* XXX - move this array to unicodectype.c ? */
    Py_UCS2 linebreak[] = {
        0x000A, /* LINE FEED */
        0x000D, /* CARRIAGE RETURN */
        0x001C, /* FILE SEPARATOR */
        0x001D, /* GROUP SEPARATOR */
        0x001E, /* RECORD SEPARATOR */
        0x0085, /* NEXT LINE */
        0x2028, /* LINE SEPARATOR */
        0x2029, /* PARAGRAPH SEPARATOR */
    };

    /* Init the implementation */
    _Py_INCREF_UNICODE_EMPTY();
    if (!unicode_empty)
        Py_FatalError("Can't create empty string");
    Py_DECREF(unicode_empty);

    if (PyType_Ready(&PyUnicode_Type) < 0)
        Py_FatalError("Can't initialize 'unicode'");

    /* initialize the linebreak bloom filter */
    bloom_linebreak = make_bloom_mask(
        PyUnicode_2BYTE_KIND, linebreak,
        Py_ARRAY_LENGTH(linebreak));

    PyType_Ready(&EncodingMapType);

    if (PyType_Ready(&PyFieldNameIter_Type) < 0)
        Py_FatalError("Can't initialize field name iterator type");

    if (PyType_Ready(&PyFormatterIter_Type) < 0)
        Py_FatalError("Can't initialize formatter iter type");

#ifdef HAVE_MBCS
    winver.dwOSVersionInfoSize = sizeof(winver);
    if (!GetVersionEx((OSVERSIONINFO*)&winver)) {
        PyErr_SetFromWindowsErr(0);
        return -1;
    }
#endif
    return 0;
}

/* Finalize the Unicode implementation */

int
PyUnicode_ClearFreeList(void)
{
    return 0;
}

void
_PyUnicode_Fini(void)
{
    int i;

    Py_CLEAR(unicode_empty);

    for (i = 0; i < 256; i++)
        Py_CLEAR(unicode_latin1[i]);
    _PyUnicode_ClearStaticStrings();
    (void)PyUnicode_ClearFreeList();
}

void
PyUnicode_InternInPlace(PyObject **p)
{
    register PyObject *s = *p;
    PyObject *t;
#ifdef Py_DEBUG
    assert(s != NULL);
    assert(_PyUnicode_CHECK(s));
#else
    if (s == NULL || !PyUnicode_Check(s))
        return;
#endif
    /* If it's a subclass, we don't really know what putting
       it in the interned dict might do. */
    if (!PyUnicode_CheckExact(s))
        return;
    if (PyUnicode_CHECK_INTERNED(s))
        return;
    if (interned == NULL) {
        interned = PyDict_New();
        if (interned == NULL) {
            PyErr_Clear(); /* Don't leave an exception */
            return;
        }
    }
    /* It might be that the GetItem call fails even
       though the key is present in the dictionary,
       namely when this happens during a stack overflow. */
    Py_ALLOW_RECURSION
    t = PyDict_GetItem(interned, s);
    Py_END_ALLOW_RECURSION

    if (t) {
        Py_INCREF(t);
        Py_DECREF(*p);
        *p = t;
        return;
    }

    PyThreadState_GET()->recursion_critical = 1;
    if (PyDict_SetItem(interned, s, s) < 0) {
        PyErr_Clear();
        PyThreadState_GET()->recursion_critical = 0;
        return;
    }
    PyThreadState_GET()->recursion_critical = 0;
    /* The two references in interned are not counted by refcnt.
       The deallocator will take care of this */
    Py_REFCNT(s) -= 2;
    _PyUnicode_STATE(s).interned = SSTATE_INTERNED_MORTAL;
}

void
PyUnicode_InternImmortal(PyObject **p)
{
    PyUnicode_InternInPlace(p);
    if (PyUnicode_CHECK_INTERNED(*p) != SSTATE_INTERNED_IMMORTAL) {
        _PyUnicode_STATE(*p).interned = SSTATE_INTERNED_IMMORTAL;
        Py_INCREF(*p);
    }
}

PyObject *
PyUnicode_InternFromString(const char *cp)
{
    PyObject *s = PyUnicode_FromString(cp);
    if (s == NULL)
        return NULL;
    PyUnicode_InternInPlace(&s);
    return s;
}

void
_Py_ReleaseInternedUnicodeStrings(void)
{
    PyObject *keys;
    PyObject *s;
    Py_ssize_t i, n;
    Py_ssize_t immortal_size = 0, mortal_size = 0;

    if (interned == NULL || !PyDict_Check(interned))
        return;
    keys = PyDict_Keys(interned);
    if (keys == NULL || !PyList_Check(keys)) {
        PyErr_Clear();
        return;
    }

    /* Since _Py_ReleaseInternedUnicodeStrings() is intended to help a leak
       detector, interned unicode strings are not forcibly deallocated;
       rather, we give them their stolen references back, and then clear
       and DECREF the interned dict. */

    n = PyList_GET_SIZE(keys);
    fprintf(stderr, "releasing %" PY_FORMAT_SIZE_T "d interned strings\n",
            n);
    for (i = 0; i < n; i++) {
        s = PyList_GET_ITEM(keys, i);
        if (PyUnicode_READY(s) == -1) {
            assert(0 && "could not ready string");
            fprintf(stderr, "could not ready string\n");
        }
        switch (PyUnicode_CHECK_INTERNED(s)) {
        case SSTATE_NOT_INTERNED:
            /* XXX Shouldn't happen */
            break;
        case SSTATE_INTERNED_IMMORTAL:
            Py_REFCNT(s) += 1;
            immortal_size += PyUnicode_GET_LENGTH(s);
            break;
        case SSTATE_INTERNED_MORTAL:
            Py_REFCNT(s) += 2;
            mortal_size += PyUnicode_GET_LENGTH(s);
            break;
        default:
            Py_FatalError("Inconsistent interned string state.");
        }
        _PyUnicode_STATE(s).interned = SSTATE_NOT_INTERNED;
    }
    fprintf(stderr, "total size of all interned strings: "
            "%" PY_FORMAT_SIZE_T "d/%" PY_FORMAT_SIZE_T "d "
            "mortal/immortal\n", mortal_size, immortal_size);
    Py_DECREF(keys);
    PyDict_Clear(interned);
    Py_CLEAR(interned);
}


/********************* Unicode Iterator **************************/

typedef struct {
    PyObject_HEAD
    Py_ssize_t it_index;
    PyObject *it_seq;    /* Set to NULL when iterator is exhausted */
} unicodeiterobject;

static void
unicodeiter_dealloc(unicodeiterobject *it)
{
    _PyObject_GC_UNTRACK(it);
    Py_XDECREF(it->it_seq);
    PyObject_GC_Del(it);
}

static int
unicodeiter_traverse(unicodeiterobject *it, visitproc visit, void *arg)
{
    Py_VISIT(it->it_seq);
    return 0;
}

static PyObject *
unicodeiter_next(unicodeiterobject *it)
{
    PyObject *seq, *item;

    assert(it != NULL);
    seq = it->it_seq;
    if (seq == NULL)
        return NULL;
    assert(_PyUnicode_CHECK(seq));

    if (it->it_index < PyUnicode_GET_LENGTH(seq)) {
        int kind = PyUnicode_KIND(seq);
        void *data = PyUnicode_DATA(seq);
        Py_UCS4 chr = PyUnicode_READ(kind, data, it->it_index);
        item = PyUnicode_FromOrdinal(chr);
        if (item != NULL)
            ++it->it_index;
        return item;
    }

    Py_DECREF(seq);
    it->it_seq = NULL;
    return NULL;
}

static PyObject *
unicodeiter_len(unicodeiterobject *it)
{
    Py_ssize_t len = 0;
    if (it->it_seq)
        len = PyUnicode_GET_LENGTH(it->it_seq) - it->it_index;
    return PyLong_FromSsize_t(len);
}

PyDoc_STRVAR(length_hint_doc, "Private method returning an estimate of len(list(it)).");

static PyObject *
unicodeiter_reduce(unicodeiterobject *it)
{
    if (it->it_seq != NULL) {
        return Py_BuildValue("N(O)n", _PyObject_GetBuiltin("iter"),
                             it->it_seq, it->it_index);
    } else {
        PyObject *u = PyUnicode_FromUnicode(NULL, 0);
        if (u == NULL)
            return NULL;
        return Py_BuildValue("N(N)", _PyObject_GetBuiltin("iter"), u);
    }
}

PyDoc_STRVAR(reduce_doc, "Return state information for pickling.");

static PyObject *
unicodeiter_setstate(unicodeiterobject *it, PyObject *state)
{
    Py_ssize_t index = PyLong_AsSsize_t(state);
    if (index == -1 && PyErr_Occurred())
        return NULL;
    if (index < 0)
        index = 0;
    it->it_index = index;
    Py_RETURN_NONE;
}

PyDoc_STRVAR(setstate_doc, "Set state information for unpickling.");

static PyMethodDef unicodeiter_methods[] = {
    {"__length_hint__", (PyCFunction)unicodeiter_len, METH_NOARGS,
     length_hint_doc},
    {"__reduce__",      (PyCFunction)unicodeiter_reduce, METH_NOARGS,
     reduce_doc},
    {"__setstate__",    (PyCFunction)unicodeiter_setstate, METH_O,
     setstate_doc},
    {NULL,      NULL}       /* sentinel */
};

PyTypeObject PyUnicodeIter_Type = {
    PyVarObject_HEAD_INIT(&PyType_Type, 0)
    "str_iterator",         /* tp_name */
    sizeof(unicodeiterobject),      /* tp_basicsize */
    0,                  /* tp_itemsize */
    /* methods */
    (destructor)unicodeiter_dealloc,    /* tp_dealloc */
    0,                  /* tp_print */
    0,                  /* tp_getattr */
    0,                  /* tp_setattr */
    0,                  /* tp_reserved */
    0,                  /* tp_repr */
    0,                  /* tp_as_number */
    0,                  /* tp_as_sequence */
    0,                  /* tp_as_mapping */
    0,                  /* tp_hash */
    0,                  /* tp_call */
    0,                  /* tp_str */
    PyObject_GenericGetAttr,        /* tp_getattro */
    0,                  /* tp_setattro */
    0,                  /* tp_as_buffer */
    Py_TPFLAGS_DEFAULT | Py_TPFLAGS_HAVE_GC,/* tp_flags */
    0,                  /* tp_doc */
    (traverseproc)unicodeiter_traverse, /* tp_traverse */
    0,                  /* tp_clear */
    0,                  /* tp_richcompare */
    0,                  /* tp_weaklistoffset */
    PyObject_SelfIter,          /* tp_iter */
    (iternextfunc)unicodeiter_next,     /* tp_iternext */
    unicodeiter_methods,            /* tp_methods */
    0,
};

static PyObject *
unicode_iter(PyObject *seq)
{
    unicodeiterobject *it;

    if (!PyUnicode_Check(seq)) {
        PyErr_BadInternalCall();
        return NULL;
    }
    if (PyUnicode_READY(seq) == -1)
        return NULL;
    it = PyObject_GC_New(unicodeiterobject, &PyUnicodeIter_Type);
    if (it == NULL)
        return NULL;
    it->it_index = 0;
    Py_INCREF(seq);
    it->it_seq = seq;
    _PyObject_GC_TRACK(it);
    return (PyObject *)it;
}


size_t
Py_UNICODE_strlen(const Py_UNICODE *u)
{
    int res = 0;
    while(*u++)
        res++;
    return res;
}

Py_UNICODE*
Py_UNICODE_strcpy(Py_UNICODE *s1, const Py_UNICODE *s2)
{
    Py_UNICODE *u = s1;
    while ((*u++ = *s2++));
    return s1;
}

Py_UNICODE*
Py_UNICODE_strncpy(Py_UNICODE *s1, const Py_UNICODE *s2, size_t n)
{
    Py_UNICODE *u = s1;
    while ((*u++ = *s2++))
        if (n-- == 0)
            break;
    return s1;
}

Py_UNICODE*
Py_UNICODE_strcat(Py_UNICODE *s1, const Py_UNICODE *s2)
{
    Py_UNICODE *u1 = s1;
    u1 += Py_UNICODE_strlen(u1);
    Py_UNICODE_strcpy(u1, s2);
    return s1;
}

int
Py_UNICODE_strcmp(const Py_UNICODE *s1, const Py_UNICODE *s2)
{
    while (*s1 && *s2 && *s1 == *s2)
        s1++, s2++;
    if (*s1 && *s2)
        return (*s1 < *s2) ? -1 : +1;
    if (*s1)
        return 1;
    if (*s2)
        return -1;
    return 0;
}

int
Py_UNICODE_strncmp(const Py_UNICODE *s1, const Py_UNICODE *s2, size_t n)
{
    register Py_UNICODE u1, u2;
    for (; n != 0; n--) {
        u1 = *s1;
        u2 = *s2;
        if (u1 != u2)
            return (u1 < u2) ? -1 : +1;
        if (u1 == '\0')
            return 0;
        s1++;
        s2++;
    }
    return 0;
}

Py_UNICODE*
Py_UNICODE_strchr(const Py_UNICODE *s, Py_UNICODE c)
{
    const Py_UNICODE *p;
    for (p = s; *p; p++)
        if (*p == c)
            return (Py_UNICODE*)p;
    return NULL;
}

Py_UNICODE*
Py_UNICODE_strrchr(const Py_UNICODE *s, Py_UNICODE c)
{
    const Py_UNICODE *p;
    p = s + Py_UNICODE_strlen(s);
    while (p != s) {
        p--;
        if (*p == c)
            return (Py_UNICODE*)p;
    }
    return NULL;
}

Py_UNICODE*
PyUnicode_AsUnicodeCopy(PyObject *unicode)
{
    Py_UNICODE *u, *copy;
    Py_ssize_t len, size;

    if (!PyUnicode_Check(unicode)) {
        PyErr_BadArgument();
        return NULL;
    }
    u = PyUnicode_AsUnicodeAndSize(unicode, &len);
    if (u == NULL)
        return NULL;
    /* Ensure we won't overflow the size. */
    if (len > ((PY_SSIZE_T_MAX / sizeof(Py_UNICODE)) - 1)) {
        PyErr_NoMemory();
        return NULL;
    }
    size = len + 1; /* copy the null character */
    size *= sizeof(Py_UNICODE);
    copy = PyMem_Malloc(size);
    if (copy == NULL) {
        PyErr_NoMemory();
        return NULL;
    }
    memcpy(copy, u, size);
    return copy;
}

/* A _string module, to export formatter_parser and formatter_field_name_split
   to the string.Formatter class implemented in Python. */

static PyMethodDef _string_methods[] = {
    {"formatter_field_name_split", (PyCFunction) formatter_field_name_split,
     METH_O, PyDoc_STR("split the argument as a field name")},
    {"formatter_parser", (PyCFunction) formatter_parser,
     METH_O, PyDoc_STR("parse the argument as a format string")},
    {NULL, NULL}
};

static struct PyModuleDef _string_module = {
    PyModuleDef_HEAD_INIT,
    "_string",
    PyDoc_STR("string helper module"),
    0,
    _string_methods,
    NULL,
    NULL,
    NULL,
    NULL
};

PyMODINIT_FUNC
PyInit__string(void)
{
    return PyModule_Create(&_string_module);
}


#ifdef __cplusplus
}
#endif<|MERGE_RESOLUTION|>--- conflicted
+++ resolved
@@ -2496,7 +2496,7 @@
     {
         int ordinal = va_arg(*vargs, int);
         if (ordinal < 0 || ordinal > MAX_UNICODE) {
-            PyErr_SetString(PyExc_ValueError,
+            PyErr_SetString(PyExc_OverflowError,
                             "character argument not in range(0x110000)");
             return NULL;
         }
@@ -2744,7 +2744,6 @@
             p = f;
             do
             {
-<<<<<<< HEAD
                 if ((unsigned char)*p > 127) {
                     PyErr_Format(PyExc_ValueError,
                         "PyUnicode_FromFormatV() expects an ASCII-encoded format "
@@ -2753,17 +2752,6 @@
                     return NULL;
                 }
                 p++;
-=======
-                int ordinal = va_arg(count, int);
-                if (ordinal < 0 || ordinal > MAX_UNICODE) {
-                    PyErr_SetString(PyExc_OverflowError,
-                                    "%c arg not in range(0x110000)");
-                    goto fail;
-                }
-                maxchar = Py_MAX(maxchar, (Py_UCS4)ordinal);
-                n++;
-                break;
->>>>>>> 8eeae212
             }
             while (*p != '\0' && *p != '%');
             len = p - f;

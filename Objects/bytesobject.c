--- conflicted
+++ resolved
@@ -3131,7 +3131,6 @@
 };
 
 static PyObject *
-<<<<<<< HEAD
 bytes_mod(PyObject *v, PyObject *w)
 {
     if (!PyBytes_Check(v))
@@ -3147,10 +3146,7 @@
 };
 
 static PyObject *
-str_subtype_new(PyTypeObject *type, PyObject *args, PyObject *kwds);
-=======
 bytes_subtype_new(PyTypeObject *type, PyObject *args, PyObject *kwds);
->>>>>>> 15095800
 
 static PyObject *
 bytes_new(PyTypeObject *type, PyObject *args, PyObject *kwds)

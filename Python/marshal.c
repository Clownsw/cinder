--- conflicted
+++ resolved
@@ -1150,12 +1150,8 @@
 {
     RFILE rf;
     rf.fp = fp;
-<<<<<<< HEAD
+    rf.readable = NULL;
     rf.current_filename = NULL;
-=======
-    rf.readable = NULL;
-    rf.strings = NULL;
->>>>>>> 5bdae3bb
     rf.ptr = rf.end = NULL;
     return r_long(&rf);
 }
@@ -1216,12 +1212,8 @@
     RFILE rf;
     PyObject *result;
     rf.fp = fp;
-<<<<<<< HEAD
+    rf.readable = NULL;
     rf.current_filename = NULL;
-=======
-    rf.readable = NULL;
-    rf.strings = PyList_New(0);
->>>>>>> 5bdae3bb
     rf.depth = 0;
     rf.ptr = rf.end = NULL;
     result = r_object(&rf);
@@ -1234,11 +1226,8 @@
     RFILE rf;
     PyObject *result;
     rf.fp = NULL;
-<<<<<<< HEAD
+    rf.readable = NULL;
     rf.current_filename = NULL;
-=======
-    rf.readable = NULL;
->>>>>>> 5bdae3bb
     rf.ptr = str;
     rf.end = str + len;
     rf.depth = 0;
@@ -1342,21 +1331,7 @@
     data = PyObject_CallMethod(f, "read", "i", 0);
     if (data == NULL)
         return NULL;
-<<<<<<< HEAD
-    rf.fp = NULL;
-    rf.current_filename = NULL;
-    if (PyBytes_Check(data)) {
-        rf.ptr = PyBytes_AS_STRING(data);
-        rf.end = rf.ptr + PyBytes_GET_SIZE(data);
-    }
-    else if (PyBytes_Check(data)) {
-        rf.ptr = PyBytes_AS_STRING(data);
-        rf.end = rf.ptr + PyBytes_GET_SIZE(data);
-    }
-    else {
-=======
     if (!PyBytes_Check(data)) {
->>>>>>> 5bdae3bb
         PyErr_Format(PyExc_TypeError,
                      "f.read() returned not bytes but %.100s",
                      data->ob_type->tp_name);
@@ -1370,11 +1345,6 @@
         result = read_object(&rf);
         Py_DECREF(rf.strings);
     }
-<<<<<<< HEAD
-    rf.depth = 0;
-    result = read_object(&rf);
-=======
->>>>>>> 5bdae3bb
     Py_DECREF(data);
     return result;
 }
@@ -1425,11 +1395,8 @@
     s = p.buf;
     n = p.len;
     rf.fp = NULL;
-<<<<<<< HEAD
+    rf.readable = NULL;
     rf.current_filename = NULL;
-=======
-    rf.readable = NULL;
->>>>>>> 5bdae3bb
     rf.ptr = s;
     rf.end = s + n;
     rf.depth = 0;
